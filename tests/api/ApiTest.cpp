#include <exception>
#include <memory>

#include <gtest/gtest.h>

#include <MeshKernelApi/GeometryList.hpp>
#include <MeshKernelApi/MakeMeshParameters.hpp>
#include <MeshKernelApi/Mesh1D.hpp>
#include <MeshKernelApi/Mesh2D.hpp>
#include <MeshKernelApi/MeshKernel.hpp>

#include <TestUtils/Definitions.hpp>
#include <TestUtils/MakeMeshes.hpp>

class ApiTests : public testing::Test
{
public:
    /// Constructor for allocating state
    ApiTests()
    {
        int isGeographic = 0;
        const auto errorCode = meshkernelapi::mkernel_allocate_state(isGeographic, m_meshKernelId);
        if (errorCode != 0)
        {
            throw std::runtime_error("Could not allocate state");
        }
    }

    /// Destructor for deallocating state
    ~ApiTests()
    {
        meshkernelapi::mkernel_deallocate_state(m_meshKernelId);
    }

    /// @brief Makes a mesh
    /// @param[in]  n            Number of rows
    /// @param[in]  m            Number of columns
    /// @param[in]  delta        Distance between neighboring nodes
    void MakeMesh(int n = 4, int m = 3, double delta = 1.0)
    {
        // Set-up new mesh
        auto mesh2d = MakeRectangularMeshForApiTesting(n, m, delta);
        auto errorCode = mkernel_set_mesh2d(m_meshKernelId, mesh2d);
        if (errorCode != 0)
        {
            throw std::runtime_error("Could not set mesh2d");
        }
        // Clean up client-allocated memory
        DeleteRectangularMeshForApiTesting(mesh2d);
    }

    [[nodiscard]] int GetMeshKernelId() const
    {
        return m_meshKernelId;
    }

private:
    int m_meshKernelId;
};

TEST_F(ApiTests, DeleteNodeThroughApi)
{
    // Prepare
    MakeMesh();
    auto meshKernelId = GetMeshKernelId();

    // Execute
    auto errorCode = meshkernelapi::mkernel_delete_node_mesh2d(meshKernelId, 0);
    ASSERT_EQ(meshkernelapi::MeshKernelApiErrors::Success, errorCode);

    meshkernelapi::Mesh2D mesh2d{};
    errorCode = mkernel_get_mesh2d(meshKernelId, mesh2d);

    // Assert
    ASSERT_EQ(meshkernelapi::MeshKernelApiErrors::Success, errorCode);
    ASSERT_EQ(11, mesh2d.num_nodes);
    ASSERT_EQ(15, mesh2d.num_edges);
}

TEST_F(ApiTests, FlipEdgesThroughApi)
{
    // Prepare
    MakeMesh();
    auto meshKernelId = GetMeshKernelId();

    // Execute
    const int isTriangulationRequired = 1;
    const int projectToLandBoundaryOption = 1;
    auto errorCode = meshkernelapi::mkernel_flip_edges_mesh2d(meshKernelId, isTriangulationRequired, projectToLandBoundaryOption);
    ASSERT_EQ(meshkernelapi::MeshKernelApiErrors::Success, errorCode);

    meshkernelapi::Mesh2D mesh2d{};
    errorCode = mkernel_get_mesh2d(meshKernelId, mesh2d);

    // Assert
    ASSERT_EQ(meshkernelapi::MeshKernelApiErrors::Success, errorCode);
    ASSERT_EQ(12, mesh2d.num_nodes);
    ASSERT_EQ(23, mesh2d.num_edges);
}

TEST_F(ApiTests, InsertEdgeThroughApi)
{
    // Prepare
    MakeMesh();
    auto meshKernelId = GetMeshKernelId();

    // Execute
    int newEdgeIndex;
    auto errorCode = meshkernelapi::mkernel_insert_edge_mesh2d(meshKernelId, 0, 4, newEdgeIndex);
    ASSERT_EQ(meshkernelapi::MeshKernelApiErrors::Success, errorCode);
    ASSERT_EQ(17, newEdgeIndex);

    meshkernelapi::Mesh2D mesh2d{};
    errorCode = mkernel_get_mesh2d(meshKernelId, mesh2d);

    // Assert
    ASSERT_EQ(meshkernelapi::MeshKernelApiErrors::Success, errorCode);
    ASSERT_EQ(12, mesh2d.num_nodes);
    ASSERT_EQ(18, mesh2d.num_edges);
}

TEST_F(ApiTests, MergeTwoNodesThroughApi)
{
    // Prepare
    MakeMesh();
    auto meshKernelId = GetMeshKernelId();

    // Execute
    auto errorCode = meshkernelapi::mkernel_merge_two_nodes_mesh2d(meshKernelId, 0, 4);
    ASSERT_EQ(meshkernelapi::MeshKernelApiErrors::Success, errorCode);

    meshkernelapi::Mesh2D mesh2d{};
    errorCode = mkernel_get_mesh2d(meshKernelId, mesh2d);

    // Assert
    ASSERT_EQ(meshkernelapi::MeshKernelApiErrors::Success, errorCode);
    ASSERT_EQ(11, mesh2d.num_nodes);
    ASSERT_EQ(15, mesh2d.num_edges);
}

TEST_F(ApiTests, MergeNodesThroughApi)
{
    // Prepare
    MakeMesh();
    auto meshKernelId = GetMeshKernelId();
    meshkernelapi::GeometryList geometry_list{};

    // Execute
    auto errorCode = mkernel_merge_nodes_mesh2d(meshKernelId, geometry_list);
    ASSERT_EQ(meshkernelapi::MeshKernelApiErrors::Success, errorCode);

    meshkernelapi::Mesh2D mesh2d{};
    errorCode = mkernel_get_mesh2d(meshKernelId, mesh2d);

    // Assert (nothing is done, just check that the api communication works)
    ASSERT_EQ(meshkernelapi::MeshKernelApiErrors::Success, errorCode);
    ASSERT_EQ(12, mesh2d.num_nodes);
    ASSERT_EQ(17, mesh2d.num_edges);
}

TEST_F(ApiTests, OrthogonalizationThroughApi)
{
    // Set a new mesh in mesh
    MakeMesh();
    auto meshKernelId = GetMeshKernelId();

    // Prepare
    meshkernelapi::OrthogonalizationParameters orthogonalizationParameters{};
    orthogonalizationParameters.OuterIterations = 1;
    orthogonalizationParameters.BoundaryIterations = 25;
    orthogonalizationParameters.InnerIterations = 25;
    orthogonalizationParameters.OrthogonalizationToSmoothingFactor = 0.975;

    meshkernelapi::GeometryList geometryList{};
    meshkernelapi::GeometryList landBoundaries{};

    // Execute
    auto errorCode = mkernel_initialize_orthogonalization_mesh2d(meshKernelId,
                                                                 1,
                                                                 orthogonalizationParameters,
                                                                 landBoundaries,
                                                                 geometryList);

    // Assert (nothing is done, just check that the api communication works)
    ASSERT_EQ(meshkernelapi::MeshKernelApiErrors::Success, errorCode);

    errorCode = meshkernelapi::mkernel_prepare_outer_iteration_orthogonalization_mesh2d(meshKernelId);
    ASSERT_EQ(meshkernelapi::MeshKernelApiErrors::Success, errorCode);

    errorCode = meshkernelapi::mkernel_compute_inner_ortogonalization_iteration_mesh2d(meshKernelId);
    ASSERT_EQ(meshkernelapi::MeshKernelApiErrors::Success, errorCode);

    errorCode = meshkernelapi::mkernel_finalize_inner_ortogonalization_iteration_mesh2d(meshKernelId);
    ASSERT_EQ(meshkernelapi::MeshKernelApiErrors::Success, errorCode);

    errorCode = meshkernelapi::mkernel_delete_orthogonalization_mesh2d(meshKernelId);
    ASSERT_EQ(meshkernelapi::MeshKernelApiErrors::Success, errorCode);

    meshkernelapi::Mesh2D mesh2d{};
    errorCode = mkernel_get_mesh2d(meshKernelId, mesh2d);

    ASSERT_EQ(meshkernelapi::MeshKernelApiErrors::Success, errorCode);
    ASSERT_EQ(12, mesh2d.num_nodes);
    ASSERT_EQ(17, mesh2d.num_edges);
}

TEST_F(ApiTests, MakeCurvilinearGridThroughApi)
{
    // Prepare
    auto meshKernelId = GetMeshKernelId();

    meshkernelapi::MakeMeshParameters makeMeshParameters{};
    meshkernelapi::GeometryList geometryList{};

    makeMeshParameters.GridType = 0;
    makeMeshParameters.NumberOfColumns = 4;
    makeMeshParameters.NumberOfRows = 3;
    makeMeshParameters.GridAngle = 0.0;
    makeMeshParameters.GridBlockSize = 0.0;
    makeMeshParameters.OriginXCoordinate = 0.0;
    makeMeshParameters.OriginYCoordinate = 0.0;
    makeMeshParameters.OriginZCoordinate = 0.0;
    makeMeshParameters.XGridBlockSize = 0.0;
    makeMeshParameters.YGridBlockSize = 0.0;

    // Execute
    auto errorCode = mkernel_make_uniform_curvilinear(meshKernelId,
                                                      makeMeshParameters,
                                                      geometryList);
    ASSERT_EQ(meshkernelapi::MeshKernelApiErrors::Success, errorCode);

    meshkernelapi::Mesh2D mesh2d{};
    errorCode = mkernel_get_curvilinear(meshKernelId, mesh2d);

    // Assert (nothing is done, just check that the api communication works)
    ASSERT_EQ(meshkernelapi::MeshKernelApiErrors::Success, errorCode);
    ASSERT_EQ(20, mesh2d.num_nodes);
    ASSERT_EQ(31, mesh2d.num_edges);
}
TEST_F(ApiTests, GenerateTransfiniteCurvilinearGridThroughApi)
{
    // Prepare
    auto meshKernelId = GetMeshKernelId();

    meshkernelapi::GeometryList geometryListIn;
    geometryListIn.geometrySeparator = meshkernel::doubleMissingValue;
    std::unique_ptr<double> xCoordinates(new double[13]{1.340015E+02, 3.642529E+02, 6.927549E+02, meshkernel::doubleMissingValue,
                                                        2.585022E+02, 4.550035E+02, 8.337558E+02, meshkernel::doubleMissingValue,
                                                        1.002513E+02, 4.610035E+02, meshkernel::doubleMissingValue,
                                                        6.522547E+02, 7.197551E+02});

    std::unique_ptr<double> yCoordinates(new double[13]{2.546282E+02, 4.586302E+02, 5.441311E+02, meshkernel::doubleMissingValue,
                                                        6.862631E+01, 2.726284E+02, 3.753794E+02, meshkernel::doubleMissingValue,
                                                        4.068797E+02, 7.912642E+01, meshkernel::doubleMissingValue,
                                                        6.026317E+02, 2.681283E+02});

    std::unique_ptr<double> zCoordinates(new double[13]{0.0, 0.0, 0.0, meshkernel::doubleMissingValue,
                                                        0.0, 0.0, 0.0, meshkernel::doubleMissingValue,
                                                        0.0, 0.0, meshkernel::doubleMissingValue,
                                                        0.0, 0.0});

    geometryListIn.xCoordinates = xCoordinates.get();
    geometryListIn.yCoordinates = yCoordinates.get();
    geometryListIn.zCoordinates = zCoordinates.get();

    geometryListIn.numberOfCoordinates = 13;
    meshkernelapi::CurvilinearParameters curvilinearParameters;
    curvilinearParameters.MRefinement = 10;
    curvilinearParameters.NRefinement = 10;
    curvilinearParameters.SmoothingIterations = 10;
    curvilinearParameters.SmoothingParameter = 0.5;
    curvilinearParameters.AttractionParameter = 0.0;

    // Execute
    auto errorCode = mkernel_compute_transfinite_from_splines_curvilinear(meshKernelId,
                                                                          geometryListIn,
                                                                          curvilinearParameters);
    ASSERT_EQ(meshkernelapi::MeshKernelApiErrors::Success, errorCode);

    meshkernelapi::Mesh2D mesh2d{};
    errorCode = mkernel_get_curvilinear(meshKernelId, mesh2d);

    // Assert
    ASSERT_EQ(meshkernelapi::MeshKernelApiErrors::Success, errorCode);
    ASSERT_EQ(121, mesh2d.num_nodes);
    ASSERT_EQ(220, mesh2d.num_edges);
}

TEST_F(ApiTests, GenerateOrthogonalCurvilinearGridThroughApi)
{
    // Prepare
    auto meshKernelId = GetMeshKernelId();

    meshkernelapi::GeometryList geometryListIn;

    geometryListIn.geometrySeparator = meshkernel::doubleMissingValue;
    std::unique_ptr<double> xCoordinates(new double[6]{1.175014E+02, 3.755030E+02, 7.730054E+02, meshkernel::doubleMissingValue,
                                                       4.100089E+01, 3.410027E+02});

    std::unique_ptr<double> yCoordinates(new double[6]{2.437587E+01, 3.266289E+02, 4.563802E+02, meshkernel::doubleMissingValue,
                                                       2.388780E+02, 2.137584E+01});

    std::unique_ptr<double> zCoordinates(new double[6]{0.0, 0.0, 0.0, meshkernel::doubleMissingValue,
                                                       0.0, 0.0});

    geometryListIn.xCoordinates = xCoordinates.get();
    geometryListIn.yCoordinates = yCoordinates.get();
    geometryListIn.zCoordinates = zCoordinates.get();
    geometryListIn.numberOfCoordinates = 6;

    meshkernelapi::CurvilinearParameters curvilinearParameters;
    curvilinearParameters.MRefinement = 40;
    curvilinearParameters.NRefinement = 10;
    meshkernelapi::SplinesToCurvilinearParameters splinesToCurvilinearParameters;
    splinesToCurvilinearParameters.AspectRatio = 0.1;
    splinesToCurvilinearParameters.AspectRatioGrowFactor = 1.1;
    splinesToCurvilinearParameters.AverageWidth = 500.0;
    splinesToCurvilinearParameters.CurvatureAdaptedGridSpacing = 1;
    splinesToCurvilinearParameters.GrowGridOutside = 1;
    splinesToCurvilinearParameters.MaximumNumberOfGridCellsInTheUniformPart = 5;
    splinesToCurvilinearParameters.GridsOnTopOfEachOtherTolerance = 0.0001;
    splinesToCurvilinearParameters.MinimumCosineOfCrossingAngles = 0.95;
    splinesToCurvilinearParameters.CheckFrontCollisions = 0;
    splinesToCurvilinearParameters.UniformGridSize = 0.0;
    splinesToCurvilinearParameters.DeleteSkinnyTriangles = 1;
    splinesToCurvilinearParameters.GrowGridOutside = 0;

    // Execute
    auto errorCode = mkernel_initialize_orthogonal_curvilinear(meshKernelId,
                                                               geometryListIn,
                                                               curvilinearParameters,
                                                               splinesToCurvilinearParameters);
    ASSERT_EQ(meshkernelapi::MeshKernelApiErrors::Success, errorCode);

    // Grow grid, from the second layer
    for (auto layer = 1; layer <= curvilinearParameters.NRefinement; ++layer)
    {
        errorCode = meshkernelapi::mkernel_iterate_orthogonal_curvilinear(meshKernelId, layer);
        ASSERT_EQ(meshkernelapi::MeshKernelApiErrors::Success, errorCode);
    }

    // Puts the computed curvilinear mesh into the mesh state (unstructured mesh)
    errorCode = meshkernelapi::mkernel_refresh_orthogonal_curvilinear(meshKernelId);
    ASSERT_EQ(meshkernelapi::MeshKernelApiErrors::Success, errorCode);

    // Delete the mesh curvilinearGridFromSplinesInstances vector entry
    errorCode = meshkernelapi::mkernel_delete_orthogonal_curvilinear(meshKernelId);
    ASSERT_EQ(meshkernelapi::MeshKernelApiErrors::Success, errorCode);

    // Get the new state

    meshkernelapi::Mesh2D mesh2d{};
    errorCode = mkernel_get_curvilinear(meshKernelId, mesh2d);

    // Assert
    ASSERT_EQ(meshkernelapi::MeshKernelApiErrors::Success, errorCode);
    ASSERT_EQ(21, mesh2d.num_nodes);
    ASSERT_EQ(32, mesh2d.num_edges);
}

TEST_F(ApiTests, GenerateTriangularGridThroughApi)
{
    // Prepare
    auto meshKernelId = GetMeshKernelId();

    meshkernelapi::GeometryList geometryListIn;
    geometryListIn.geometrySeparator = meshkernel::doubleMissingValue;
    std::unique_ptr<double> xCoordinates(new double[17]{
        415.319672,
        390.271973,
        382.330048,
        392.715668,
        418.374268,
        453.807556,
        495.960968,
        532.005188,
        565.605774,
        590.653442,
        598.595398,
        593.708008,
        564.994812,
        514.899475,
        461.138611,
        422.039764,
        415.319672});

    std::unique_ptr<double> yCoordinates(new double[17]{
        490.293762,
        464.024139,
        438.365448,
        411.484894,
        386.437103,
        366.276703,
        363.222107,
        370.553162,
        386.437103,
        412.095825,
        445.085571,
        481.129944,
        497.624817,
        504.955872,
        501.290344,
        493.348358,
        490.293762});

    std::unique_ptr<double> zCoordinates(new double[17]{
        0.0,
        0.0,
        0.0,
        0.0,
        0.0,
        0.0,
        0.0,
        0.0,
        0.0,
        0.0,
        0.0,
        0.0,
        0.0,
        0.0,
        0.0,
        0.0,
        0.0});

    geometryListIn.xCoordinates = xCoordinates.get();
    geometryListIn.yCoordinates = yCoordinates.get();
    geometryListIn.zCoordinates = zCoordinates.get();
    geometryListIn.numberOfCoordinates = 17;

    // Execute
    auto errorCode = mkernel_make_mesh_from_polygon_mesh2d(meshKernelId, geometryListIn);
    ASSERT_EQ(meshkernelapi::MeshKernelApiErrors::Success, errorCode);
    // Get the new state

    meshkernelapi::Mesh2D mesh2d{};
    errorCode = mkernel_get_mesh2d(meshKernelId, mesh2d);
    ASSERT_EQ(meshkernelapi::MeshKernelApiErrors::Success, errorCode);

    // Assert
    ASSERT_EQ(38, mesh2d.num_nodes);
    ASSERT_EQ(95, mesh2d.num_edges);
}

TEST_F(ApiTests, GenerateTriangularGridFromSamplesThroughApi)
{
    // Prepare
    auto meshKernelId = GetMeshKernelId();

    meshkernelapi::GeometryList geometryListIn;

    geometryListIn.geometrySeparator = meshkernel::doubleMissingValue;

    std::unique_ptr<double> xCoordinates(new double[5]{
        0.0,
        10.0,
        10.0,
        0.0,
        0.0});

    std::unique_ptr<double> yCoordinates(new double[5]{
        0.0,
        0.0,
        10.0,
        10.0,
        0.0});

    std::unique_ptr<double> zCoordinates(new double[5]{
        0.0,
        0.0,
        0.0,
        0.0,
        0.0});

    geometryListIn.xCoordinates = xCoordinates.get();
    geometryListIn.yCoordinates = yCoordinates.get();
    geometryListIn.zCoordinates = zCoordinates.get();

    geometryListIn.numberOfCoordinates = 5;

    // Execute
    auto errorCode = mkernel_make_mesh_from_samples_mesh2d(meshKernelId, geometryListIn);
    ASSERT_EQ(meshkernelapi::MeshKernelApiErrors::Success, errorCode);

    // Get the new state

    meshkernelapi::Mesh2D mesh2d{};
    errorCode = mkernel_get_mesh2d(meshKernelId, mesh2d);
    ASSERT_EQ(meshkernelapi::MeshKernelApiErrors::Success, errorCode);

    // Assert
    ASSERT_EQ(4, mesh2d.num_nodes);
    ASSERT_EQ(5, mesh2d.num_edges);
}

TEST_F(ApiTests, GetMeshBoundariesThroughApi)
{
    // Prepare
    MakeMesh();
    auto meshKernelId = GetMeshKernelId();
    int numberOfpolygonNodes;
    auto errorCode = meshkernelapi::mkernel_count_mesh_boundaries_to_polygon_mesh2d(meshKernelId, numberOfpolygonNodes);
    ASSERT_EQ(11, numberOfpolygonNodes);
    ASSERT_EQ(meshkernelapi::MeshKernelApiErrors::Success, errorCode);

    meshkernelapi::GeometryList geometryListOut;
    geometryListOut.geometrySeparator = meshkernel::doubleMissingValue;
    geometryListOut.numberOfCoordinates = numberOfpolygonNodes;

    std::unique_ptr<double> xCoordinates(new double[numberOfpolygonNodes]);
    std::unique_ptr<double> yCoordinates(new double[numberOfpolygonNodes]);
    std::unique_ptr<double> zCoordinates(new double[numberOfpolygonNodes]);

    geometryListOut.xCoordinates = xCoordinates.get();
    geometryListOut.yCoordinates = yCoordinates.get();
    geometryListOut.zCoordinates = zCoordinates.get();

    // Execute
    errorCode = mkernel_get_mesh_boundaries_to_polygon_mesh2d(meshKernelId, geometryListOut);
    ASSERT_EQ(meshkernelapi::MeshKernelApiErrors::Success, errorCode);

    // Assert
    const double tolerance = 1e-6;
    ASSERT_NEAR(0.0, geometryListOut.xCoordinates[0], tolerance);
    ASSERT_NEAR(0.0, geometryListOut.yCoordinates[0], tolerance);
}

TEST_F(ApiTests, OffsetAPolygonThroughApi)
{
    // Prepare
    MakeMesh();
    auto meshKernelId = GetMeshKernelId();

    meshkernelapi::GeometryList geometryListIn;
    geometryListIn.geometrySeparator = meshkernel::doubleMissingValue;
    geometryListIn.numberOfCoordinates = 4;

    std::unique_ptr<double> xCoordinatesIn(new double[4]{
        0.0,
        1.0,
        1.0,
        0.0});

    std::unique_ptr<double> yCoordinatesIn(new double[4]{
        0.0,
        0.0,
        1.0,
        1.0});

    std::unique_ptr<double> zCoordinatesIn(new double[4]{
        0.0,
        0.0,
        0.0,
        0.0});

    geometryListIn.xCoordinates = xCoordinatesIn.get();
    geometryListIn.yCoordinates = yCoordinatesIn.get();
    geometryListIn.zCoordinates = zCoordinatesIn.get();

    // Execute
    int numberOfpolygonNodes;
    auto errorCode = mkernel_count_offsetted_polygon(meshKernelId, geometryListIn, false, 0.5, numberOfpolygonNodes);
    ASSERT_EQ(meshkernelapi::MeshKernelApiErrors::Success, errorCode);
    ASSERT_EQ(4, numberOfpolygonNodes);

    meshkernelapi::GeometryList geometryListOut;

    geometryListOut.numberOfCoordinates = numberOfpolygonNodes;
    geometryListOut.geometrySeparator = meshkernel::doubleMissingValue;

    std::unique_ptr<double> xCoordinatesOut(new double[numberOfpolygonNodes]);
    std::unique_ptr<double> yCoordinatesOut(new double[numberOfpolygonNodes]);
    std::unique_ptr<double> zCoordinatesOut(new double[numberOfpolygonNodes]);
    geometryListOut.xCoordinates = xCoordinatesOut.get();
    geometryListOut.yCoordinates = yCoordinatesOut.get();
    geometryListOut.zCoordinates = zCoordinatesOut.get();
    errorCode = mkernel_get_offsetted_polygon(meshKernelId, geometryListIn, false, 10.0, geometryListOut);
    ASSERT_EQ(meshkernelapi::MeshKernelApiErrors::Success, errorCode);

    // Assert
    const double tolerance = 1e-6;
    ASSERT_NEAR(0.0, geometryListOut.xCoordinates[0], tolerance);
    ASSERT_NEAR(-10.0, geometryListOut.yCoordinates[0], tolerance);
}

TEST_F(ApiTests, RefineAPolygonThroughApi)
{
    // Prepare
    MakeMesh();
    auto meshKernelId = GetMeshKernelId();

    meshkernelapi::GeometryList geometryListIn;
    geometryListIn.geometrySeparator = meshkernel::doubleMissingValue;
    geometryListIn.numberOfCoordinates = 3;
    std::unique_ptr<double> xCoordinatesIn(new double[3]{
        76.251099,
        498.503723,
        505.253784});

    std::unique_ptr<double> yCoordinatesIn(new double[3]{
        92.626556,
        91.126541,
        490.130554});

    std::unique_ptr<double> zCoordinatesIn(new double[3]{
        0.0,
        0.0,
        0.0});

    geometryListIn.xCoordinates = xCoordinatesIn.get();
    geometryListIn.yCoordinates = yCoordinatesIn.get();
    geometryListIn.zCoordinates = zCoordinatesIn.get();

    // Execute
    int numberOfpolygonNodes;
    auto errorCode = mkernel_count_refine_polygon(meshKernelId, geometryListIn, 0, 2, 40, numberOfpolygonNodes);
    ASSERT_EQ(meshkernelapi::MeshKernelApiErrors::Success, errorCode);
    ASSERT_EQ(22, numberOfpolygonNodes);

    meshkernelapi::GeometryList geometryListOut;
    geometryListOut.numberOfCoordinates = numberOfpolygonNodes;
    geometryListOut.geometrySeparator = meshkernel::doubleMissingValue;
    std::unique_ptr<double> xCoordinatesOut(new double[numberOfpolygonNodes]);
    std::unique_ptr<double> yCoordinatesOut(new double[numberOfpolygonNodes]);
    std::unique_ptr<double> zCoordinatesOut(new double[numberOfpolygonNodes]);
    geometryListOut.xCoordinates = xCoordinatesOut.get();
    geometryListOut.yCoordinates = yCoordinatesOut.get();
    geometryListOut.zCoordinates = zCoordinatesOut.get();
    errorCode = mkernel_refine_polygon(meshKernelId, geometryListIn, false, 0, 2, geometryListOut);
    ASSERT_EQ(meshkernelapi::MeshKernelApiErrors::Success, errorCode);

    // Assert
    const double tolerance = 1e-6;
    ASSERT_NEAR(76.251099, geometryListOut.xCoordinates[0], tolerance);
    ASSERT_NEAR(92.626556, geometryListOut.yCoordinates[0], tolerance);
}

TEST_F(ApiTests, RefineAGridBasedOnSamplesThroughApi)
{
    // Prepare
    MakeMesh();
    auto meshKernelId = GetMeshKernelId();

    meshkernelapi::GeometryList geometryListIn;
    geometryListIn.geometrySeparator = meshkernel::doubleMissingValue;
    std::unique_ptr<double> xCoordinatesIn(new double[9]{
        50.0,
        150.0,
        250.0,
        50.0,
        150.0,
        250.0,
        50.0,
        150.0,
        250.0});

    std::unique_ptr<double> yCoordinatesIn(new double[9]{
        50.0,
        50.0,
        50.0,
        150.0,
        150.0,
        150.0,
        250.0,
        250.0,
        250.0});

    std::unique_ptr<double> zCoordinatesIn(new double[9]{
        2.0,
        2.0,
        2.0,
        3.0,
        3.0,
        3.0,
        4.0,
        4.0,
        4.0});

    geometryListIn.xCoordinates = xCoordinatesIn.get();
    geometryListIn.yCoordinates = yCoordinatesIn.get();
    geometryListIn.zCoordinates = zCoordinatesIn.get();

    geometryListIn.numberOfCoordinates = 9;

    meshkernelapi::InterpolationParameters interpolationParameters;
    interpolationParameters.InterpolationType = 1;
    interpolationParameters.DisplayInterpolationProcess = 0;
    interpolationParameters.MaxNumberOfRefinementIterations = 2;
    interpolationParameters.AveragingMethod = 1;
    interpolationParameters.MinimumNumberOfPoints = 1;
    interpolationParameters.RelativeSearchRadius = 1.01;
    interpolationParameters.InterpolateTo = 3;
    interpolationParameters.RefineIntersected = 0;

    meshkernelapi::SampleRefineParameters samplesRefineParameters;
    samplesRefineParameters.SampleVectorDimension = 1;
    samplesRefineParameters.MinimumCellSize = 0.5;
    samplesRefineParameters.DirectionalRefinement = 0;
    samplesRefineParameters.RefinementType = 3;
    samplesRefineParameters.ConnectHangingNodes = 1;
    samplesRefineParameters.MaximumTimeStepInCourantGrid = 0.0;
    samplesRefineParameters.AccountForSamplesOutside = 0;

    // Execute
    auto errorCode = mkernel_refine_based_on_samples_mesh2d(meshKernelId, geometryListIn, interpolationParameters, samplesRefineParameters);
    ASSERT_EQ(meshkernelapi::MeshKernelApiErrors::Success, errorCode);

    // Get the new state

    meshkernelapi::Mesh2D mesh2d{};
    errorCode = mkernel_get_mesh2d(meshKernelId, mesh2d);
    ASSERT_EQ(meshkernelapi::MeshKernelApiErrors::Success, errorCode);

    // Assert
    ASSERT_EQ(12, mesh2d.num_nodes);
    ASSERT_EQ(17, mesh2d.num_edges);
}

TEST_F(ApiTests, RefineAGridBasedOnPolygonThroughApi)
{
    // Prepare
    MakeMesh();
    auto meshKernelId = GetMeshKernelId();

    meshkernelapi::GeometryList geometryListIn;
    geometryListIn.geometrySeparator = meshkernel::doubleMissingValue;
    std::unique_ptr<double> xCoordinatesIn(new double[9]{
        50.0,
        150.0,
        250.0,
        50.0,
        150.0,
        250.0,
        50.0,
        150.0,
        250.0});

    std::unique_ptr<double> yCoordinatesIn(new double[9]{
        50.0,
        50.0,
        50.0,
        150.0,
        150.0,
        150.0,
        250.0,
        250.0,
        250.0});

    std::unique_ptr<double> zCoordinatesIn(new double[9]{
        2.0,
        2.0,
        2.0,
        3.0,
        3.0,
        3.0,
        4.0,
        4.0,
        4.0});

    geometryListIn.xCoordinates = xCoordinatesIn.get();
    geometryListIn.yCoordinates = yCoordinatesIn.get();
    geometryListIn.zCoordinates = zCoordinatesIn.get();

    geometryListIn.numberOfCoordinates = 9;

    meshkernelapi::InterpolationParameters interpolationParameters;
    interpolationParameters.InterpolationType = 1;
    interpolationParameters.DisplayInterpolationProcess = 0;
    interpolationParameters.MaxNumberOfRefinementIterations = 2;
    interpolationParameters.AveragingMethod = 1;
    interpolationParameters.MinimumNumberOfPoints = 1;
    interpolationParameters.RelativeSearchRadius = 1.01;
    interpolationParameters.InterpolateTo = 3;
    interpolationParameters.RefineIntersected = 0;

    // Execute
    auto errorCode = mkernel_refine_based_on_polygon_mesh2d(meshKernelId, geometryListIn, interpolationParameters);
    ASSERT_EQ(meshkernelapi::MeshKernelApiErrors::Success, errorCode);

    // Get the new state

    meshkernelapi::Mesh2D mesh2d{};
    errorCode = mkernel_get_mesh2d(meshKernelId, mesh2d);
    ASSERT_EQ(meshkernelapi::MeshKernelApiErrors::Success, errorCode);

    // Assert
    ASSERT_EQ(12, mesh2d.num_nodes);
    ASSERT_EQ(17, mesh2d.num_edges);
}

TEST_F(ApiTests, MakeCurvilinearGridFromPolygonThroughApi)
{
    // Prepare
    MakeMesh();
    auto meshKernelId = GetMeshKernelId();

    meshkernelapi::GeometryList geometryListIn;
    geometryListIn.geometrySeparator = meshkernel::doubleMissingValue;
    std::unique_ptr<double> xCoordinatesIn(new double[9]{
        273.502319,
        274.252319,
        275.002350,
        458.003479,
        719.005127,
        741.505249,
        710.755066,
        507.503784,
        305.002533});

    std::unique_ptr<double> yCoordinatesIn(new double[9]{
        478.880432,
        325.128906,
        172.127350,
        157.127213,
        157.127213,
        328.128937,
        490.880554,
        494.630615,
        493.130615});

    std::unique_ptr<double> zCoordinatesIn(new double[9]{
        0.0,
        0.0,
        0.0,
        0.0,
        0.0,
        0.0,
        0.0,
        0.0,
        0.0});

    geometryListIn.xCoordinates = xCoordinatesIn.get();
    geometryListIn.yCoordinates = yCoordinatesIn.get();
    geometryListIn.zCoordinates = zCoordinatesIn.get();
    geometryListIn.numberOfCoordinates = 9;

    // Execute
    auto errorCode = mkernel_compute_transfinite_from_polygon_curvilinear(meshKernelId,
                                                                          geometryListIn,
                                                                          0,
                                                                          2,
                                                                          4,
                                                                          true);
    ASSERT_EQ(meshkernelapi::MeshKernelApiErrors::Success, errorCode);

    // Get the new state

    meshkernelapi::Mesh2D mesh2d{};
    errorCode = meshkernelapi::mkernel_convert_curvilinear_to_mesh2d(meshKernelId);
    ASSERT_EQ(meshkernelapi::MeshKernelApiErrors::Success, errorCode);
    errorCode = mkernel_get_mesh2d(meshKernelId, mesh2d);
    ASSERT_EQ(meshkernelapi::MeshKernelApiErrors::Success, errorCode);

    // Assert
    ASSERT_EQ(21, mesh2d.num_nodes);
    ASSERT_EQ(29, mesh2d.num_edges);
}

TEST_F(ApiTests, GetClosestMeshCoordinateThroughApi)
{
    // Prepare
    MakeMesh();
    auto meshKernelId = GetMeshKernelId();

    meshkernelapi::GeometryList geometryListIn;
    geometryListIn.geometrySeparator = meshkernel::doubleMissingValue;
    std::unique_ptr<double> xCoordinatesIn(new double[1]{-5.0});
    std::unique_ptr<double> yCoordinatesIn(new double[1]{5.0});
    std::unique_ptr<double> zCoordinatesIn(new double[1]{0.0});
    geometryListIn.xCoordinates = xCoordinatesIn.get();
    geometryListIn.yCoordinates = yCoordinatesIn.get();
    geometryListIn.zCoordinates = zCoordinatesIn.get();
    geometryListIn.numberOfCoordinates = 1;

    meshkernelapi::GeometryList geometryListOut;
    geometryListOut.geometrySeparator = meshkernel::doubleMissingValue;
    std::unique_ptr<double> xCoordinatesOut(new double[1]{meshkernel::doubleMissingValue});
    std::unique_ptr<double> yCoordinatesOut(new double[1]{meshkernel::doubleMissingValue});
    std::unique_ptr<double> zCoordinatesOut(new double[1]{meshkernel::doubleMissingValue});
    geometryListOut.xCoordinates = xCoordinatesOut.get();
    geometryListOut.yCoordinates = yCoordinatesOut.get();
    geometryListOut.zCoordinates = zCoordinatesOut.get();
    geometryListOut.numberOfCoordinates = 1;

    // Execute
    auto errorCode = mkernel_get_closest_node_mesh2d(meshKernelId, geometryListIn, 10.0, geometryListOut);
    ASSERT_EQ(meshkernelapi::MeshKernelApiErrors::Success, errorCode);

    // Assert
    ASSERT_EQ(0.0, geometryListOut.xCoordinates[0]);
}

TEST_F(ApiTests, MakeCurvilinearGridFromTriangleThroughApi)
{
    // Prepare
    MakeMesh();
    auto meshKernelId = GetMeshKernelId();

    meshkernelapi::GeometryList geometryListIn;
    geometryListIn.geometrySeparator = meshkernel::doubleMissingValue;
    std::unique_ptr<double> xCoordinatesIn(new double[10]{
        444.504791,
        427.731781,
        405.640503,
        381.094666,
        451.050354,
        528.778931,
        593.416260,
        558.643005,
        526.733398,
        444.095703});
    std::unique_ptr<double> yCoordinatesIn(new double[10]{
        437.155945,
        382.745758,
        317.699005,
        262.470612,
        262.879700,
        263.288788,
        266.561584,
        324.653687,
        377.836578,
        436.746857});
    std::unique_ptr<double> zCoordinatesIn(new double[10]{
        0.0,
        0.0,
        0.0,
        0.0,
        0.0,
        0.0,
        0.0,
        0.0,
        0.0,
        0.0});
    geometryListIn.xCoordinates = xCoordinatesIn.get();
    geometryListIn.yCoordinates = yCoordinatesIn.get();
    geometryListIn.zCoordinates = zCoordinatesIn.get();
    geometryListIn.numberOfCoordinates = 10;

    // Execute
    auto errorCode = mkernel_compute_transfinite_from_triangle_curvilinear(meshKernelId,
                                                                           geometryListIn,
                                                                           0,
                                                                           3,
                                                                           6);
    ASSERT_EQ(meshkernelapi::MeshKernelApiErrors::Success, errorCode);

    meshkernelapi::Mesh2D mesh2d{};
    errorCode = meshkernelapi::mkernel_convert_curvilinear_to_mesh2d(meshKernelId);
    ASSERT_EQ(meshkernelapi::MeshKernelApiErrors::Success, errorCode);
    errorCode = mkernel_get_mesh2d(meshKernelId, mesh2d);

    // Assert
    ASSERT_EQ(28, mesh2d.num_nodes);
    ASSERT_EQ(40, mesh2d.num_edges);
}

TEST_F(ApiTests, ComputeSingleContactsThroughApi)
{
    // Prepare
    MakeMesh(4, 4, 10);
    auto meshKernelId = GetMeshKernelId();

    // Init 1d mesh
    meshkernelapi::Mesh1D mesh1d;
    std::unique_ptr<double> nodex(new double[7]{
        1.73493900000000,
        2.35659313023165,
        5.38347452702839,
        14.2980910429074,
        22.9324017677239,
        25.3723169493137,
        25.8072280000000});
    std::unique_ptr<double> nodey(new double[7]{
        -7.6626510000000,
        1.67281447902331,
        10.3513746546384,
        12.4797224193970,
        15.3007317677239,
        24.1623588554512,
        33.5111870000000});
    mesh1d.nodex = nodex.get();
    mesh1d.nodey = nodey.get();
    mesh1d.num_nodes = 7;

    std::unique_ptr<int> edge_nodes(new int[12]{
        0, 1, 1, 2, 2, 3, 3, 4, 4, 5, 5, 6});
    mesh1d.edge_nodes = edge_nodes.get();
    mesh1d.num_edges = 6;

    auto errorCode = mkernel_set_mesh1d(meshKernelId, mesh1d);
    ASSERT_EQ(meshkernelapi::MeshKernelApiErrors::Success, errorCode);

    // Init 1d mask
    std::unique_ptr<int> onedNodeMask(new int[7]{1, 1, 1, 1, 1, 1, 1});

    // Init polygon
    meshkernelapi::GeometryList polygon;
    polygon.geometrySeparator = meshkernel::doubleMissingValue;

    std::unique_ptr<double> xCoordinates(new double[5]{-30, 40, 40, -40, -30});
    std::unique_ptr<double> yCoordinates(new double[5]{-20, -20, 50, 50, -20});
    std::unique_ptr<double> zCoordinates(new double[5]{0, 0, 0, 0, 0});
    polygon.xCoordinates = xCoordinates.get();
    polygon.yCoordinates = yCoordinates.get();
    polygon.zCoordinates = zCoordinates.get();

    polygon.numberOfCoordinates = 5;

    // Execute
    errorCode = mkernel_compute_single_contacts(meshKernelId, onedNodeMask.get(), polygon);
    ASSERT_EQ(meshkernelapi::MeshKernelApiErrors::Success, errorCode);

    // Get the new state
    meshkernelapi::Contacts contacts{};
    errorCode = mkernel_count_contacts(meshKernelId, contacts);
    ASSERT_EQ(meshkernelapi::MeshKernelApiErrors::Success, errorCode);

    std::unique_ptr<int> mesh1d_indices(new int[contacts.num_contacts]);
    std::unique_ptr<int> mesh2d_indices(new int[contacts.num_contacts]);
    contacts.mesh1d_indices = mesh1d_indices.get();
    contacts.mesh2d_indices = mesh2d_indices.get();

    errorCode = mkernel_get_contacts(meshKernelId, contacts);
    ASSERT_EQ(meshkernelapi::MeshKernelApiErrors::Success, errorCode);

    // Assert
    ASSERT_EQ(5, contacts.num_contacts);

    ASSERT_EQ(1, contacts.mesh1d_indices[0]);
    ASSERT_EQ(2, contacts.mesh1d_indices[1]);
    ASSERT_EQ(3, contacts.mesh1d_indices[2]);
    ASSERT_EQ(4, contacts.mesh1d_indices[3]);
    ASSERT_EQ(5, contacts.mesh1d_indices[4]);

    ASSERT_EQ(0, contacts.mesh2d_indices[0]);
    ASSERT_EQ(1, contacts.mesh2d_indices[1]);
    ASSERT_EQ(4, contacts.mesh2d_indices[2]);
    ASSERT_EQ(7, contacts.mesh2d_indices[3]);
    ASSERT_EQ(8, contacts.mesh2d_indices[4]);
}

TEST_F(ApiTests, ComputeMultipleContactsThroughApi)
{
    // Prepare
    MakeMesh(4, 4, 10);
    auto meshKernelId = GetMeshKernelId();

    // Init 1d mesh
    meshkernelapi::Mesh1D mesh1d;
    std::unique_ptr<double> nodex(new double[7]{
        1.73493900000000,
        2.35659313023165,
        5.38347452702839,
        14.2980910429074,
        22.9324017677239,
        25.3723169493137,
        25.8072280000000});
    std::unique_ptr<double> nodey(new double[7]{
        -7.6626510000000,
        1.67281447902331,
        10.3513746546384,
        12.4797224193970,
        15.3007317677239,
        24.1623588554512,
        33.5111870000000});
    mesh1d.nodex = nodex.get();
    mesh1d.nodey = nodey.get();
    mesh1d.num_nodes = 7;

    std::unique_ptr<int> edge_nodes(new int[12]{
        0, 1, 1, 2, 2, 3, 3, 4, 4, 5, 5, 6});
    mesh1d.edge_nodes = edge_nodes.get();
    mesh1d.num_edges = 6;

    auto errorCode = mkernel_set_mesh1d(meshKernelId, mesh1d);
    ASSERT_EQ(meshkernelapi::MeshKernelApiErrors::Success, errorCode);

    // Init 1d mask
    std::unique_ptr<int> onedNodeMask(new int[7]{
        1, 1, 1, 1, 1, 1, 1});

    // Execute
    // Why do we need to specify the namespace "meshkernelapi"?
    errorCode = meshkernelapi::mkernel_compute_multiple_contacts(meshKernelId, onedNodeMask.get());
    ASSERT_EQ(meshkernelapi::MeshKernelApiErrors::Success, errorCode);

    // Get the new state
    meshkernelapi::Contacts contacts{};
    errorCode = mkernel_count_contacts(meshKernelId, contacts);
    ASSERT_EQ(meshkernelapi::MeshKernelApiErrors::Success, errorCode);

    std::unique_ptr<int> mesh1d_indices(new int[contacts.num_contacts]);
    std::unique_ptr<int> mesh2d_indices(new int[contacts.num_contacts]);
    contacts.mesh1d_indices = mesh1d_indices.get();
    contacts.mesh2d_indices = mesh2d_indices.get();

    errorCode = mkernel_get_contacts(meshKernelId, contacts);
    ASSERT_EQ(meshkernelapi::MeshKernelApiErrors::Success, errorCode);

    // Assert
    ASSERT_EQ(5, contacts.num_contacts);

    ASSERT_EQ(1, contacts.mesh1d_indices[0]);
    ASSERT_EQ(2, contacts.mesh1d_indices[1]);
    ASSERT_EQ(3, contacts.mesh1d_indices[2]);
    ASSERT_EQ(4, contacts.mesh1d_indices[3]);
    ASSERT_EQ(5, contacts.mesh1d_indices[4]);

    ASSERT_EQ(0, contacts.mesh2d_indices[0]);
    ASSERT_EQ(1, contacts.mesh2d_indices[1]);
    ASSERT_EQ(4, contacts.mesh2d_indices[2]);
    ASSERT_EQ(7, contacts.mesh2d_indices[3]);
    ASSERT_EQ(8, contacts.mesh2d_indices[4]);
}

TEST_F(ApiTests, ComputeContactsWithPolygonsThroughApi)
{
    // Prepare
    MakeMesh(4, 4, 10);
    auto meshKernelId = GetMeshKernelId();

    // Init 1d mesh
    meshkernelapi::Mesh1D mesh1d;
    std::unique_ptr<double> nodex(new double[7]{
        1.73493900000000,
        2.35659313023165,
        5.38347452702839,
        14.2980910429074,
        22.9324017677239,
        25.3723169493137,
        25.8072280000000});
    std::unique_ptr<double> nodey(new double[7]{
        -7.6626510000000,
        1.67281447902331,
        10.3513746546384,
        12.4797224193970,
        15.3007317677239,
        24.1623588554512,
        33.5111870000000});
    mesh1d.nodex = nodex.get();
    mesh1d.nodey = nodey.get();
    mesh1d.num_nodes = 7;

    std::unique_ptr<int> edge_nodes(new int[12]{
        0, 1, 1, 2, 2, 3, 3, 4, 4, 5, 5, 6});
    mesh1d.edge_nodes = edge_nodes.get();
    mesh1d.num_edges = 6;

    auto errorCode = mkernel_set_mesh1d(meshKernelId, mesh1d);
    ASSERT_EQ(meshkernelapi::MeshKernelApiErrors::Success, errorCode);

    // Init 1d mask
    std::unique_ptr<int> onedNodeMask(new int[7]{
        1, 1, 1, 1, 1, 1, 1});

    // Init polygon
    meshkernelapi::GeometryList polygon;
    polygon.geometrySeparator = meshkernel::doubleMissingValue;

    std::unique_ptr<double> xCoordinates(new double[5]{
        25,
        50,
        50,
        25,
        25});
    std::unique_ptr<double> yCoordinates(new double[5]{
        25,
        25,
        50,
        50,
        25});
    std::unique_ptr<double> zCoordinates(new double[5]{
        0, 0, 0, 0, 0});
    polygon.xCoordinates = xCoordinates.get();
    polygon.yCoordinates = yCoordinates.get();
    polygon.zCoordinates = zCoordinates.get();

    polygon.numberOfCoordinates = 5;

    // Execute
    errorCode = mkernel_compute_with_polygons_contacts(meshKernelId, onedNodeMask.get(), polygon);
    ASSERT_EQ(meshkernelapi::MeshKernelApiErrors::Success, errorCode);

    // Get the new state
    meshkernelapi::Contacts contacts{};
    errorCode = mkernel_count_contacts(meshKernelId, contacts);
    ASSERT_EQ(meshkernelapi::MeshKernelApiErrors::Success, errorCode);

    std::unique_ptr<int> mesh1d_indices(new int[contacts.num_contacts]);
    std::unique_ptr<int> mesh2d_indices(new int[contacts.num_contacts]);
    contacts.mesh1d_indices = mesh1d_indices.get();
    contacts.mesh2d_indices = mesh2d_indices.get();

    errorCode = mkernel_get_contacts(meshKernelId, contacts);
    ASSERT_EQ(meshkernelapi::MeshKernelApiErrors::Success, errorCode);

    // Assert
    ASSERT_EQ(1, contacts.num_contacts);
    ASSERT_EQ(5, contacts.mesh1d_indices[0]);
    ASSERT_EQ(8, contacts.mesh2d_indices[0]);
}

TEST_F(ApiTests, ComputeContactsWithPointsThroughApi)
{
    // Prepare
    MakeMesh(4, 4, 10);
    auto meshKernelId = GetMeshKernelId();

    // Init 1d mesh
    meshkernelapi::Mesh1D mesh1d;
    std::unique_ptr<double> nodex(new double[7]{
        1.73493900000000,
        2.35659313023165,
        5.38347452702839,
        14.2980910429074,
        22.9324017677239,
        25.3723169493137,
        25.8072280000000});
    std::unique_ptr<double> nodey(new double[7]{
        -7.6626510000000,
        1.67281447902331,
        10.3513746546384,
        12.4797224193970,
        15.3007317677239,
        24.1623588554512,
        33.5111870000000});
    mesh1d.nodex = nodex.get();
    mesh1d.nodey = nodey.get();
    mesh1d.num_nodes = 7;

    std::unique_ptr<int> edge_nodes(new int[12]{
        0, 1, 1, 2, 2, 3, 3, 4, 4, 5, 5, 6});
    mesh1d.edge_nodes = edge_nodes.get();
    mesh1d.num_edges = 6;

    auto errorCode = mkernel_set_mesh1d(meshKernelId, mesh1d);
    ASSERT_EQ(meshkernelapi::MeshKernelApiErrors::Success, errorCode);

    // Init 1d mask
    std::unique_ptr<int> onedNodeMask(new int[7]{
        1, 1, 1, 1, 1, 1, 1});

    // Init polygon
    meshkernelapi::GeometryList points;
    points.geometrySeparator = meshkernel::doubleMissingValue;

    std::unique_ptr<double> xCoordinates(new double[4]{
        5,
        15,
        25,
        35});
    std::unique_ptr<double> yCoordinates(new double[4]{
        5,
        15,
        25,
        35});
    std::unique_ptr<double> zCoordinates(new double[4]{
        0, 0, 0, 0});
    points.xCoordinates = xCoordinates.get();
    points.yCoordinates = yCoordinates.get();
    points.zCoordinates = zCoordinates.get();

    points.numberOfCoordinates = 4;

    // Execute
    errorCode = mkernel_compute_with_points_contacts(meshKernelId, onedNodeMask.get(), points);
    ASSERT_EQ(meshkernelapi::MeshKernelApiErrors::Success, errorCode);

    // Get the new state
    meshkernelapi::Contacts contacts{};
    errorCode = mkernel_count_contacts(meshKernelId, contacts);
    ASSERT_EQ(meshkernelapi::MeshKernelApiErrors::Success, errorCode);

    std::unique_ptr<int> mesh1d_indices(new int[contacts.num_contacts]);
    std::unique_ptr<int> mesh2d_indices(new int[contacts.num_contacts]);
    contacts.mesh1d_indices = mesh1d_indices.get();
    contacts.mesh2d_indices = mesh2d_indices.get();

    errorCode = mkernel_get_contacts(meshKernelId, contacts);
    ASSERT_EQ(meshkernelapi::MeshKernelApiErrors::Success, errorCode);

    // Assert
    ASSERT_EQ(3, contacts.num_contacts);

    ASSERT_EQ(1, contacts.mesh1d_indices[0]);
    ASSERT_EQ(3, contacts.mesh1d_indices[1]);
    ASSERT_EQ(5, contacts.mesh1d_indices[2]);

    ASSERT_EQ(0, contacts.mesh2d_indices[0]);
    ASSERT_EQ(4, contacts.mesh2d_indices[1]);
    ASSERT_EQ(8, contacts.mesh2d_indices[2]);
}

TEST_F(ApiTests, ComputeBoundaryContactsThroughApi)
{
    // Prepare
    MakeMesh(4, 4, 10);
    auto meshKernelId = GetMeshKernelId();

    // Init 1d mesh
    meshkernelapi::Mesh1D mesh1d;
    std::unique_ptr<double> nodex(new double[8]{
        -16.1886410000000,
        -16.1464995876014,
        -16.1043581752028,
        -16.0622167628042,
        -15.7539488236928,
        -6.86476658679268,
        2.02441565010741,
        10.9135970000000,
    });
    std::unique_ptr<double> nodey(new double[8]{
        0.89018900000000,
        9.78201442138723,
        18.6738398427745,
        27.5656652641617,
        36.1966603330179,
        36.4175095626911,
        36.6383587923643,
        36.8592080000000});
    mesh1d.nodex = nodex.get();
    mesh1d.nodey = nodey.get();
    mesh1d.num_nodes = 8;

    std::unique_ptr<int> edge_nodes(new int[14]{
        0, 1, 1, 2, 2, 3, 3, 4, 4, 5, 5, 6, 6, 7});
    mesh1d.edge_nodes = edge_nodes.get();
    mesh1d.num_edges = 7;

    auto errorCode = mkernel_set_mesh1d(meshKernelId, mesh1d);
    ASSERT_EQ(meshkernelapi::MeshKernelApiErrors::Success, errorCode);

    // Init 1d mask
    std::unique_ptr<int> onedNodeMask(new int[8]{
        1, 1, 1, 1, 1, 1, 1, 1});

    // Init polygon
    meshkernelapi::GeometryList polygon;
    polygon.geometrySeparator = meshkernel::doubleMissingValue;

    std::unique_ptr<double> xCoordinates(new double[5]{
        -30,
        40,
        40,
        -40,
        -30});
    std::unique_ptr<double> yCoordinates(new double[5]{
        -20,
        -20,
        50,
        50,
        -20});
    std::unique_ptr<double> zCoordinates(new double[5]{
        0, 0, 0, 0, 0});
    polygon.xCoordinates = xCoordinates.get();
    polygon.yCoordinates = yCoordinates.get();
    polygon.zCoordinates = zCoordinates.get();

    polygon.numberOfCoordinates = 5;

    // Execute
    errorCode = mkernel_compute_boundary_contacts(meshKernelId, onedNodeMask.get(), polygon, 200.0);
    ASSERT_EQ(meshkernelapi::MeshKernelApiErrors::Success, errorCode);

    // Get the new state
    meshkernelapi::Contacts contacts{};
    errorCode = mkernel_count_contacts(meshKernelId, contacts);
    ASSERT_EQ(meshkernelapi::MeshKernelApiErrors::Success, errorCode);

    std::unique_ptr<int> mesh1d_indices(new int[contacts.num_contacts]);
    std::unique_ptr<int> mesh2d_indices(new int[contacts.num_contacts]);
    contacts.mesh1d_indices = mesh1d_indices.get();
    contacts.mesh2d_indices = mesh2d_indices.get();

    errorCode = mkernel_get_contacts(meshKernelId, contacts);
    ASSERT_EQ(meshkernelapi::MeshKernelApiErrors::Success, errorCode);

    // Assert
    ASSERT_EQ(8, contacts.num_contacts);

    ASSERT_EQ(0, contacts.mesh1d_indices[0]);
    ASSERT_EQ(2, contacts.mesh1d_indices[1]);
    ASSERT_EQ(6, contacts.mesh1d_indices[2]);
    ASSERT_EQ(0, contacts.mesh1d_indices[3]);
    ASSERT_EQ(7, contacts.mesh1d_indices[4]);
    ASSERT_EQ(7, contacts.mesh1d_indices[5]);
    ASSERT_EQ(7, contacts.mesh1d_indices[6]);
    ASSERT_EQ(7, contacts.mesh1d_indices[7]);

    ASSERT_EQ(0, contacts.mesh2d_indices[0]);
    ASSERT_EQ(1, contacts.mesh2d_indices[1]);
    ASSERT_EQ(2, contacts.mesh2d_indices[2]);
    ASSERT_EQ(3, contacts.mesh2d_indices[3]);
    ASSERT_EQ(5, contacts.mesh2d_indices[4]);
    ASSERT_EQ(6, contacts.mesh2d_indices[5]);
    ASSERT_EQ(7, contacts.mesh2d_indices[6]);
    ASSERT_EQ(8, contacts.mesh2d_indices[7]);
}

TEST(ApiStatelessTests, GetSplinesThroughApi)
{
    // Prepare
    meshkernelapi::GeometryList geometryListIn;
    std::unique_ptr<double> xCoordinatesIn(new double[3]{10.0, 20.0, 30.0});
    std::unique_ptr<double> yCoordinatesIn(new double[3]{-5.0, 5.0, -5.0});
    std::unique_ptr<double> zCoordinatesIn(new double[3]{0.0, 0.0, 0.0});
    geometryListIn.xCoordinates = xCoordinatesIn.get();
    geometryListIn.yCoordinates = yCoordinatesIn.get();
    geometryListIn.zCoordinates = zCoordinatesIn.get();
    geometryListIn.numberOfCoordinates = 3;
    geometryListIn.geometrySeparator = meshkernel::doubleMissingValue;

    meshkernelapi::GeometryList geometryListOut;
    int numberOfPointsBetweenNodes = 20;
    std::unique_ptr<double> xCoordinatesOut(new double[(numberOfPointsBetweenNodes + 1) * 2 + 1]);
    std::unique_ptr<double> yCoordinatesOut(new double[(numberOfPointsBetweenNodes + 1) * 2 + 1]);
    std::unique_ptr<double> zCoordinatesOut(new double[(numberOfPointsBetweenNodes + 1) * 2 + 1]);
    geometryListOut.xCoordinates = xCoordinatesOut.get();
    geometryListOut.yCoordinates = yCoordinatesOut.get();
    geometryListOut.zCoordinates = zCoordinatesOut.get();

    // Execute
    auto errorCode = mkernel_get_splines(geometryListIn, geometryListOut, numberOfPointsBetweenNodes);
    ASSERT_EQ(meshkernelapi::MeshKernelApiErrors::Success, errorCode);

    // Assert
    ASSERT_EQ((numberOfPointsBetweenNodes + 1) * 2, geometryListOut.numberOfCoordinates);
}

TEST(ApiStatelessTests, OrthogonalizingAnInvaliMeshShouldThrowAMeshGeometryError)
{
    // Prepare
    int meshKernelId;
    int isGeographic = 0;
    meshkernelapi::mkernel_allocate_state(isGeographic, meshKernelId);

    auto mesh2d = ReadLegacyMeshFromFileForApiTesting(TEST_FOLDER + "/data/InvalidMeshes/invalid_orthogonalization_net.nc");
    auto errorCode = mkernel_set_mesh2d(meshKernelId, mesh2d);
    DeleteRectangularMeshForApiTesting(mesh2d);
    ASSERT_EQ(meshkernelapi::MeshKernelApiErrors::Success, errorCode);

    meshkernelapi::OrthogonalizationParameters orthogonalizationParameters{};
    orthogonalizationParameters.OuterIterations = 1;
    orthogonalizationParameters.BoundaryIterations = 25;
    orthogonalizationParameters.InnerIterations = 25;
    orthogonalizationParameters.OrthogonalizationToSmoothingFactor = 0.975;

    meshkernelapi::GeometryList geometryList{};
    meshkernelapi::GeometryList landBoundaries{};

    // Execute
    errorCode = mkernel_initialize_orthogonalization_mesh2d(meshKernelId,
                                                            1,
                                                            orthogonalizationParameters,
                                                            landBoundaries,
                                                            geometryList);

    // Assert
    ASSERT_EQ(meshkernelapi::MeshKernelApiErrors::Success, errorCode);

    // Assert there is a geometry error
    errorCode = meshkernelapi::mkernel_prepare_outer_iteration_orthogonalization_mesh2d(meshKernelId);
    ASSERT_EQ(meshkernelapi::MeshKernelApiErrors::InvalidGeometry, errorCode);

    //Delete orthogonalization instance
    errorCode = meshkernelapi::mkernel_delete_orthogonalization_mesh2d(meshKernelId);
    ASSERT_EQ(meshkernelapi::MeshKernelApiErrors::Success, errorCode);

    // Get the message
    const char* exceptionMessage;
    errorCode = meshkernelapi::mkernel_get_error(exceptionMessage);
    ASSERT_EQ(meshkernelapi::MeshKernelApiErrors::Success, errorCode);

    // Get the index of the invalid location
    int invalidIndex;
    int type;
    errorCode = meshkernelapi::mkernel_get_geometry_error(invalidIndex, type);
    ASSERT_EQ(static_cast<int>(meshkernel::MeshLocations::Nodes), type);
    ASSERT_EQ(478, invalidIndex);
}

TEST_F(ApiTests, RefineCompute_OnCurvilinearGrid_ShouldRefine)
{
    // Prepare
    auto meshKernelId = GetMeshKernelId();

    meshkernelapi::MakeMeshParameters makeMeshParameters{};
    meshkernelapi::GeometryList geometryList{};

    makeMeshParameters.GridType = 0;
    makeMeshParameters.NumberOfColumns = 3;
    makeMeshParameters.NumberOfRows = 3;
    makeMeshParameters.GridAngle = 0.0;
    makeMeshParameters.GridBlockSize = 0.0;
    makeMeshParameters.OriginXCoordinate = 0.0;
    makeMeshParameters.OriginYCoordinate = 0.0;
    makeMeshParameters.OriginZCoordinate = 0.0;
    makeMeshParameters.XGridBlockSize = 10.0;
    makeMeshParameters.YGridBlockSize = 10.0;

    // Execute
    auto errorCode = mkernel_make_uniform_curvilinear(meshKernelId,
                                                      makeMeshParameters,
                                                      geometryList);
    ASSERT_EQ(meshkernelapi::MeshKernelApiErrors::Success, errorCode);

    meshkernelapi::GeometryList firstPoint{};
    std::unique_ptr<double> xCoordinatesFirstPoint(new double[1]{10.0});
    std::unique_ptr<double> yCoordinatesFirstPoint(new double[1]{20.0});
    firstPoint.xCoordinates = xCoordinatesFirstPoint.get();
    firstPoint.yCoordinates = yCoordinatesFirstPoint.get();
    firstPoint.numberOfCoordinates = 1;

    meshkernelapi::GeometryList secondPoint{};
    std::unique_ptr<double> xCoordinateSecondPoint(new double[1]{20.0});
    std::unique_ptr<double> yCoordinatesSecondPoint(new double[1]{20.0});
    secondPoint.xCoordinates = xCoordinateSecondPoint.get();
    secondPoint.yCoordinates = yCoordinatesSecondPoint.get();
    secondPoint.numberOfCoordinates = 1;

    errorCode = mkernel_refine_curvilinear(meshKernelId, firstPoint, secondPoint, 10);
    ASSERT_EQ(meshkernelapi::MeshKernelApiErrors::Success, errorCode);

    meshkernelapi::Mesh2D mesh2d{};
    errorCode = mkernel_get_curvilinear(meshKernelId, mesh2d);
    ASSERT_EQ(meshkernelapi::MeshKernelApiErrors::Success, errorCode);

    ASSERT_EQ(52, mesh2d.num_nodes);
    ASSERT_EQ(87, mesh2d.num_edges);
}

TEST_F(ApiTests, DerefineCompute_OnCurvilinearGrid_ShouldDeRefine)
{
    // Prepare
    auto meshKernelId = GetMeshKernelId();

    meshkernelapi::MakeMeshParameters makeMeshParameters{};
    meshkernelapi::GeometryList geometryList{};

    makeMeshParameters.GridType = 0;
    makeMeshParameters.NumberOfColumns = 4;
    makeMeshParameters.NumberOfRows = 4;
    makeMeshParameters.GridAngle = 0.0;
    makeMeshParameters.GridBlockSize = 0.0;
    makeMeshParameters.OriginXCoordinate = 0.0;
    makeMeshParameters.OriginYCoordinate = 0.0;
    makeMeshParameters.OriginZCoordinate = 0.0;
    makeMeshParameters.XGridBlockSize = 10.0;
    makeMeshParameters.YGridBlockSize = 10.0;

    auto errorCode = mkernel_make_uniform_curvilinear(meshKernelId,
                                                      makeMeshParameters,
                                                      geometryList);
<<<<<<< HEAD

=======
>>>>>>> 7dc48456
    ASSERT_EQ(meshkernelapi::MeshKernelApiErrors::Success, errorCode);

    meshkernelapi::GeometryList firstPoint{};
    std::unique_ptr<double> xCoordinatesFirstPoint(new double[1]{10.0});
    std::unique_ptr<double> yCoordinatesFirstPoint(new double[1]{20.0});
    firstPoint.xCoordinates = xCoordinatesFirstPoint.get();
    firstPoint.yCoordinates = yCoordinatesFirstPoint.get();
    firstPoint.numberOfCoordinates = 1;

    meshkernelapi::GeometryList secondPoint{};
    std::unique_ptr<double> xCoordinateSecondPoint(new double[1]{30.0});
    std::unique_ptr<double> yCoordinatesSecondPoint(new double[1]{20.0});
    secondPoint.xCoordinates = xCoordinateSecondPoint.get();
    secondPoint.yCoordinates = yCoordinatesSecondPoint.get();
    secondPoint.numberOfCoordinates = 1;

    // Execute
    errorCode = mkernel_derefine_curvilinear(meshKernelId, firstPoint, secondPoint);
    ASSERT_EQ(meshkernelapi::MeshKernelApiErrors::Success, errorCode);

    meshkernelapi::Mesh2D mesh2d{};
    errorCode = mkernel_get_curvilinear(meshKernelId, mesh2d);
    ASSERT_EQ(meshkernelapi::MeshKernelApiErrors::Success, errorCode);

<<<<<<< HEAD
    // Assert
    ASSERT_EQ(20, meshGeometryDimensions.numnode);
    ASSERT_EQ(31, meshGeometryDimensions.numedge);
}

TEST_F(ApiTests, Orthogonalize_CurvilinearGrid_ShouldOrthogonalize)
{
    // Prepare
    auto meshKernelId = GetMeshKernelId();

    meshkernelapi::MakeMeshParameters makeMeshParameters{};
    meshkernelapi::GeometryList geometryList{};

    makeMeshParameters.GridType = 0;
    makeMeshParameters.NumberOfColumns = 4;
    makeMeshParameters.NumberOfRows = 4;
    makeMeshParameters.GridAngle = 0.0;
    makeMeshParameters.GridBlockSize = 0.0;
    makeMeshParameters.OriginXCoordinate = 0.0;
    makeMeshParameters.OriginYCoordinate = 0.0;
    makeMeshParameters.OriginZCoordinate = 0.0;
    makeMeshParameters.XGridBlockSize = 10.0;
    makeMeshParameters.YGridBlockSize = 10.0;

    auto errorCode = mkernel_make_uniform_curvilinear(meshKernelId,
                                                      makeMeshParameters,
                                                      geometryList);

    ASSERT_EQ(meshkernelapi::MeshKernelApiErrors::Success, errorCode);

    meshkernelapi::GeometryList firstPoint{};
    std::unique_ptr<double> xCoordinatesFirstPoint(new double[1]{10.0});
    std::unique_ptr<double> yCoordinatesFirstPoint(new double[1]{20.0});
    firstPoint.xCoordinates = xCoordinatesFirstPoint.get();
    firstPoint.yCoordinates = yCoordinatesFirstPoint.get();
    firstPoint.numberOfCoordinates = 1;

    meshkernelapi::GeometryList secondPoint{};
    std::unique_ptr<double> xCoordinateSecondPoint(new double[1]{30.0});
    std::unique_ptr<double> yCoordinatesSecondPoint(new double[1]{20.0});
    secondPoint.xCoordinates = xCoordinateSecondPoint.get();
    secondPoint.yCoordinates = yCoordinatesSecondPoint.get();
    secondPoint.numberOfCoordinates = 1;

    meshkernelapi::OrthogonalizationParameters orthogonalizationParameters{};
    orthogonalizationParameters.OuterIterations = 1;
    orthogonalizationParameters.BoundaryIterations = 25;
    orthogonalizationParameters.InnerIterations = 25;
    orthogonalizationParameters.OrthogonalizationToSmoothingFactor = 0.975;

    // Execute
    errorCode = mkernel_orthogonalize_curvilinear(meshKernelId, orthogonalizationParameters, firstPoint, secondPoint);
    ASSERT_EQ(meshkernelapi::MeshKernelApiErrors::Success, errorCode);
    meshkernelapi::MeshGeometryDimensions meshGeometryDimensions{};
    meshkernelapi::MeshGeometry meshGeometry{};
    errorCode = mkernel_get_curvilinear(meshKernelId, meshGeometryDimensions, meshGeometry);
    ASSERT_EQ(meshkernelapi::MeshKernelApiErrors::Success, errorCode);

    // Assert (nothing changed)
    ASSERT_EQ(25, meshGeometryDimensions.numnode);
    ASSERT_EQ(40, meshGeometryDimensions.numedge);
=======
    ASSERT_EQ(20, mesh2d.num_nodes);
    ASSERT_EQ(31, mesh2d.num_edges);
>>>>>>> 7dc48456
}<|MERGE_RESOLUTION|>--- conflicted
+++ resolved
@@ -1550,10 +1550,7 @@
     auto errorCode = mkernel_make_uniform_curvilinear(meshKernelId,
                                                       makeMeshParameters,
                                                       geometryList);
-<<<<<<< HEAD
-
-=======
->>>>>>> 7dc48456
+
     ASSERT_EQ(meshkernelapi::MeshKernelApiErrors::Success, errorCode);
 
     meshkernelapi::GeometryList firstPoint{};
@@ -1578,10 +1575,9 @@
     errorCode = mkernel_get_curvilinear(meshKernelId, mesh2d);
     ASSERT_EQ(meshkernelapi::MeshKernelApiErrors::Success, errorCode);
 
-<<<<<<< HEAD
-    // Assert
-    ASSERT_EQ(20, meshGeometryDimensions.numnode);
-    ASSERT_EQ(31, meshGeometryDimensions.numedge);
+    // Assert
+    ASSERT_EQ(20, mesh2d.num_nodes);
+    ASSERT_EQ(31, mesh2d.num_edges);
 }
 
 TEST_F(ApiTests, Orthogonalize_CurvilinearGrid_ShouldOrthogonalize)
@@ -1632,16 +1628,11 @@
     // Execute
     errorCode = mkernel_orthogonalize_curvilinear(meshKernelId, orthogonalizationParameters, firstPoint, secondPoint);
     ASSERT_EQ(meshkernelapi::MeshKernelApiErrors::Success, errorCode);
-    meshkernelapi::MeshGeometryDimensions meshGeometryDimensions{};
-    meshkernelapi::MeshGeometry meshGeometry{};
-    errorCode = mkernel_get_curvilinear(meshKernelId, meshGeometryDimensions, meshGeometry);
+    meshkernelapi::Mesh2D mesh2d{};
+    errorCode = mkernel_get_curvilinear(meshKernelId, mesh2d);
     ASSERT_EQ(meshkernelapi::MeshKernelApiErrors::Success, errorCode);
 
     // Assert (nothing changed)
-    ASSERT_EQ(25, meshGeometryDimensions.numnode);
-    ASSERT_EQ(40, meshGeometryDimensions.numedge);
-=======
-    ASSERT_EQ(20, mesh2d.num_nodes);
-    ASSERT_EQ(31, mesh2d.num_edges);
->>>>>>> 7dc48456
+    ASSERT_EQ(25, mesh2d.num_nodes);
+    ASSERT_EQ(40, mesh2d.num_edges);
 }