//---- GPL ---------------------------------------------------------------------
//
// Copyright (C)  Stichting Deltares, 2011-2021.
//
// This program is free software: you can redistribute it and/or modify
// it under the terms of the GNU General Public License as published by
// the Free Software Foundation version 3.
//
// This program is distributed in the hope that it will be useful,
// but WITHOUT ANY WARRANTY; without even the implied warranty of
// MERCHANTABILITY or FITNESS FOR A PARTICULAR PURPOSE.  See the
// GNU General Public License for more details.
//
// You should have received a copy of the GNU General Public License
// along with this program.  If not, see <http://www.gnu.org/licenses/>.
//
// contact: delft3d.support@deltares.nl
// Stichting Deltares
// P.O. Box 177
// 2600 MH Delft, The Netherlands
//
// All indications and logos of, and references to, "Delft3D" and "Deltares"
// are registered trademarks of Stichting Deltares, and remain the property of
// Stichting Deltares. All rights reserved.
//
//------------------------------------------------------------------------------

#include <map>
#include <stdexcept>
#include <string.h>
#include <vector>

#include <MeshKernel/AveragingInterpolation.hpp>
#include <MeshKernel/Constants.hpp>
#include <MeshKernel/Contacts.hpp>
#include <MeshKernel/CurvilinearGrid.hpp>
#include <MeshKernel/CurvilinearGridAlgorithm.hpp>
#include <MeshKernel/CurvilinearGridCreateUniform.hpp>
#include <MeshKernel/CurvilinearGridDeRefinement.hpp>
#include <MeshKernel/CurvilinearGridFromPolygon.hpp>
#include <MeshKernel/CurvilinearGridFromSplines.hpp>
#include <MeshKernel/CurvilinearGridFromSplinesTransfinite.hpp>
#include <MeshKernel/CurvilinearGridOrthogonalization.hpp>
#include <MeshKernel/CurvilinearGridRefinement.hpp>
#include <MeshKernel/CurvilinearGridSmoothing.hpp>
#include <MeshKernel/Entities.hpp>
#include <MeshKernel/Exceptions.hpp>
#include <MeshKernel/FlipEdges.hpp>
#include <MeshKernel/LandBoundaries.hpp>
#include <MeshKernel/Mesh1D.hpp>
#include <MeshKernel/Mesh2D.hpp>
#include <MeshKernel/MeshRefinement.hpp>
#include <MeshKernel/Operations.hpp>
#include <MeshKernel/OrthogonalizationAndSmoothing.hpp>
#include <MeshKernel/Orthogonalizer.hpp>
#include <MeshKernel/Polygons.hpp>
#include <MeshKernel/Smoother.hpp>
#include <MeshKernel/Splines.hpp>
#include <MeshKernel/TriangulationInterpolation.hpp>

#include <MeshKernelApi/CurvilinearParameters.hpp>
#include <MeshKernelApi/MeshKernel.hpp>
#include <MeshKernelApi/SplinesToCurvilinearParameters.hpp>
#include <MeshKernelApi/State.hpp>
#include <MeshKernelApi/Utils.hpp>

namespace meshkernelapi
{
    // The state held by MeshKernel
    static std::map<int, MeshKernelState> meshKernelState;
    static int meshKernelStateCounter = 0;

    // Error state
    static char exceptionMessage[512] = "";
    static meshkernel::MeshGeometryError meshGeometryError = meshkernel::MeshGeometryError();

    int HandleExceptions(const std::exception_ptr exceptionPtr)
    {
        try
        {
            std::rethrow_exception(exceptionPtr);
        }
        catch (const meshkernel::MeshGeometryError& e)
        {
            meshGeometryError = e;
            strcpy(exceptionMessage, e.what());
            return InvalidGeometry;
        }
        catch (const std::exception& e)
        {
            strcpy(exceptionMessage, e.what());
            return Exception;
        }
    }

    MKERNEL_API int mkernel_allocate_state(int isGeographic, int& meshKernelId)
    {
        meshKernelId = meshKernelStateCounter++;
        meshkernel::Projection projection = isGeographic == 1 ? meshkernel::Projection::spherical : meshkernel::Projection::cartesian;
        meshKernelState.insert({meshKernelId, MeshKernelState(projection)});
        return Success;
    };

    MKERNEL_API int mkernel_deallocate_state(int meshKernelId)
    {
        int exitCode = Success;
        try
        {
            if (meshKernelState.count(meshKernelId) == 0)
            {
                throw std::invalid_argument("MeshKernel: The selected mesh kernel id does not exist.");
            }
            meshKernelState.erase(meshKernelId);
        }
        catch (...)
        {
            exitCode = HandleExceptions(std::current_exception());
        }
        return exitCode;
    }

    MKERNEL_API int mkernel_delete_mesh2d(int meshKernelId, const GeometryList& polygon, int deletionOption, bool invertDeletion)
    {
        int exitCode = Success;
        try
        {
            if (meshKernelState.count(meshKernelId) == 0)
            {
                throw std::invalid_argument("MeshKernel: The selected mesh kernel id does not exist.");
            }
            if (meshKernelState[meshKernelId].m_mesh2d->GetNumNodes() <= 0)
            {
                throw std::invalid_argument("MeshKernel: The 2d mesh contains no nodes.");
            }

            auto polygonPoints = ConvertGeometryListToPointVector(polygon);

            const meshkernel::Polygons meshKernelPolygon(polygonPoints, meshKernelState[meshKernelId].m_mesh2d->m_projection);
            meshKernelState[meshKernelId].m_mesh2d->DeleteMesh(meshKernelPolygon, deletionOption, invertDeletion);
        }
        catch (...)
        {
            exitCode = HandleExceptions(std::current_exception());
        }
        return exitCode;
    }

    MKERNEL_API int mkernel_set_mesh2d(int meshKernelId,
                                       const Mesh2D& mesh2d)
    {
        int exitCode = Success;
        try
        {
            if (meshKernelState.count(meshKernelId) == 0)
            {
                throw std::invalid_argument("MeshKernel: The selected mesh kernel id does not exist.");
            }
            // convert raw arrays to containers
            const auto edges2d = meshkernel::ConvertToEdgeNodesVector(mesh2d.num_edges,
                                                                      mesh2d.edge_nodes);
            const auto nodes2d = meshkernel::ConvertToNodesVector(mesh2d.num_nodes,
                                                                  mesh2d.node_x,
                                                                  mesh2d.node_y);

            *(meshKernelState[meshKernelId].m_mesh2d) = meshkernel::Mesh2D(edges2d,
                                                                           nodes2d,
                                                                           meshKernelState[meshKernelId].m_projection);
        }
        catch (...)
        {
            exitCode = HandleExceptions(std::current_exception());
        }
        return exitCode;
    }

    MKERNEL_API int mkernel_set_mesh1d(int meshKernelId,
                                       const Mesh1D& mesh1d)
    {
        int exitCode = Success;
        try
        {
            if (meshKernelState.count(meshKernelId) == 0)
            {
                throw std::invalid_argument("MeshKernel: The selected mesh kernel id does not exist.");
            }
            // convert raw arrays to containers
            const auto edges1d = meshkernel::ConvertToEdgeNodesVector(mesh1d.num_edges,
                                                                      mesh1d.edge_nodes);
            const auto nodes1d = meshkernel::ConvertToNodesVector(mesh1d.num_nodes,
                                                                  mesh1d.node_x,
                                                                  mesh1d.node_y);

            *meshKernelState[meshKernelId].m_mesh1d = meshkernel::Mesh1D(edges1d,
                                                                         nodes1d,
                                                                         meshKernelState[meshKernelId].m_projection);
        }
        catch (...)
        {
            exitCode = HandleExceptions(std::current_exception());
        }
        return exitCode;
    }

    MKERNEL_API int mkernel_get_mesh2d_dimensions(int meshKernelId,
                                                  Mesh2D& mesh2d)
    {
        int exitCode = Success;
        try
        {
            if (meshKernelState.count(meshKernelId) == 0)
            {
                throw std::invalid_argument("MeshKernel: The selected mesh kernel id does not exist.");
            }
            meshKernelState[meshKernelId].m_mesh2d->Administrate(meshkernel::Mesh2D::AdministrationOption::AdministrateMeshEdgesAndFaces);
            SetMesh2dDimensions(meshKernelState[meshKernelId].m_mesh2d, mesh2d);
        }
        catch (...)
        {
            exitCode = HandleExceptions(std::current_exception());
        }
        return exitCode;
    }

    MKERNEL_API int mkernel_get_mesh2d_data(int meshKernelId,
                                            Mesh2D& mesh2d)
    {
        int exitCode = Success;
        try
        {
            if (meshKernelState.count(meshKernelId) == 0)
            {
                throw std::invalid_argument("MeshKernel: The selected mesh kernel id does not exist.");
            }

            SetMesh2d(meshKernelState[meshKernelId].m_mesh2d, mesh2d);
        }
        catch (...)
        {
            exitCode = HandleExceptions(std::current_exception());
        }
        return exitCode;
    }

    MKERNEL_API int mkernel_get_mesh1d_dimensions(int meshKernelId,
                                                  Mesh1D& mesh1d)
    {
        int exitCode = Success;
        try
        {
            if (meshKernelState.count(meshKernelId) == 0)
            {
                throw std::invalid_argument("MeshKernel: The selected mesh kernel id does not exist.");
            }

            mesh1d.num_nodes = static_cast<int>(meshKernelState[meshKernelId].m_mesh1d->GetNumNodes());
            mesh1d.num_edges = static_cast<int>(meshKernelState[meshKernelId].m_mesh1d->GetNumEdges());
        }
        catch (...)
        {
            exitCode = HandleExceptions(std::current_exception());
        }
        return exitCode;
    }

    MKERNEL_API int mkernel_get_mesh1d_data(int meshKernelId,
                                            Mesh1D& mesh1d)
    {
        int exitCode = Success;
        try
        {
            if (meshKernelState.count(meshKernelId) == 0)
            {
                throw std::invalid_argument("MeshKernel: The selected mesh kernel id does not exist.");
            }

            SetMesh1d(meshKernelState[meshKernelId].m_mesh1d, mesh1d);
        }
        catch (...)
        {
            exitCode = HandleExceptions(std::current_exception());
        }
        return exitCode;
    }

    MKERNEL_API int mkernel_get_curvilinear_dimensions(int meshKernelId,
                                                       CurvilinearGrid& curvilinearGrid)
    {
        int exitCode = Success;
        try
        {
            if (meshKernelState.count(meshKernelId) == 0)
            {
                throw std::invalid_argument("MeshKernel: The selected mesh kernel id does not exist.");
            }
            curvilinearGrid.num_nodes = static_cast<int>(meshKernelState[meshKernelId].m_curvilinearGrid->GetNumNodes());
            curvilinearGrid.num_edges = static_cast<int>(meshKernelState[meshKernelId].m_curvilinearGrid->GetNumEdges());
        }
        catch (...)
        {
            exitCode = HandleExceptions(std::current_exception());
        }
        return exitCode;
    }

    MKERNEL_API int mkernel_get_curvilinear_data(int meshKernelId,
                                                 CurvilinearGrid& curvilinearGrid)
    {
        int exitCode = Success;
        try
        {
            if (meshKernelState.count(meshKernelId) == 0)
            {
                throw std::invalid_argument("MeshKernel: The selected mesh kernel id does not exist.");
            }
            meshKernelState[meshKernelId].m_curvilinearGrid->SetFlatCopies();
            SetCurvilinear(meshKernelState[meshKernelId].m_curvilinearGrid, curvilinearGrid);
        }
        catch (...)
        {
            exitCode = HandleExceptions(std::current_exception());
        }
        return exitCode;
    }

    MKERNEL_API int mkernel_count_contacts(int meshKernelId,
                                           Contacts& contacts)
    {
        int exitCode = Success;
        try
        {
            if (meshKernelState.count(meshKernelId) == 0)
            {
                throw std::invalid_argument("MeshKernel: The selected mesh kernel id does not exist.");
            }
            contacts.num_contacts = static_cast<int>(meshKernelState[meshKernelId].m_contacts->m_mesh2dIndices.size());
        }
        catch (...)
        {
            exitCode = HandleExceptions(std::current_exception());
        }
        return exitCode;
    }

    MKERNEL_API int mkernel_get_contacts(int meshKernelId,
                                         Contacts& contacts)
    {
        int exitCode = Success;
        try
        {
            if (meshKernelState.count(meshKernelId) == 0)
            {
                throw std::invalid_argument("MeshKernel: The selected mesh kernel id does not exist.");
            }

            for (auto i = 0; i < contacts.num_contacts; ++i)
            {
                contacts.mesh1d_indices[i] = static_cast<int>(meshKernelState[meshKernelId].m_contacts->m_mesh1dIndices[i]);
                contacts.mesh2d_indices[i] = static_cast<int>(meshKernelState[meshKernelId].m_contacts->m_mesh2dIndices[i]);
            }
        }
        catch (...)
        {
            exitCode = HandleExceptions(std::current_exception());
        }
        return exitCode;
    }

    MKERNEL_API int mkernel_count_hanging_edges_mesh2d(int meshKernelId, int& numHangingEdges)
    {
        int exitCode = Success;
        try
        {
            if (meshKernelState.count(meshKernelId) == 0)
            {
                throw std::invalid_argument("MeshKernel: The selected mesh kernel id does not exist.");
            }

            const auto hangingEdges = meshKernelState[meshKernelId].m_mesh2d->GetHangingEdges();
            numHangingEdges = static_cast<int>(hangingEdges.size());
        }
        catch (...)
        {
            exitCode = HandleExceptions(std::current_exception());
        }
        return exitCode;
    }

    MKERNEL_API int mkernel_get_hanging_edges_mesh2d(int meshKernelId, int** hangingEdgesIndices)
    {
        int exitCode = Success;
        try
        {
            if (meshKernelState.count(meshKernelId) == 0)
            {
                throw std::invalid_argument("MeshKernel: The selected mesh kernel id does not exist.");
            }
            const auto hangingEdges = meshKernelState[meshKernelId].m_mesh2d->GetHangingEdges();
            for (auto i = 0; i < hangingEdges.size(); ++i)
            {
                *hangingEdgesIndices[i] = static_cast<int>(hangingEdges[i]);
            }
        }
        catch (...)
        {
            exitCode = HandleExceptions(std::current_exception());
        }
        return exitCode;
    }

    MKERNEL_API int mkernel_delete_hanging_edges_mesh2d(int meshKernelId)
    {
        int exitCode = Success;
        try
        {
            if (meshKernelState.count(meshKernelId) == 0)
            {
                throw std::invalid_argument("MeshKernel: The selected mesh kernel id does not exist.");
            }
            meshKernelState[meshKernelId].m_mesh2d->DeleteHangingEdges();
        }
        catch (...)
        {
            exitCode = HandleExceptions(std::current_exception());
        }
        return exitCode;
    }

    MKERNEL_API int mkernel_compute_orthogonalization_mesh2d(int meshKernelId,
                                                             int projectToLandBoundaryOption,
                                                             const OrthogonalizationParameters& orthogonalizationParameters,
                                                             const GeometryList& polygons,
                                                             const GeometryList& landBoundaries)
    {
        int exitCode = Success;
        try
        {
            if (meshKernelState.count(meshKernelId) == 0)
            {
                throw std::invalid_argument("MeshKernel: The selected mesh kernel id does not exist.");
            }
            if (meshKernelState[meshKernelId].m_mesh2d->GetNumNodes() <= 0)
            {
                throw std::invalid_argument("MeshKernel: The 2d mesh contains no nodes.");
            }

            // build enclosing polygon
            std::vector<meshkernel::Point> nodes(polygons.numberOfCoordinates);
            for (auto i = 0; i < polygons.numberOfCoordinates; i++)
            {
                nodes[i].x = polygons.xCoordinates[i];
                nodes[i].y = polygons.yCoordinates[i];
            }

            auto meshKernelPolygons = std::make_shared<meshkernel::Polygons>(nodes, meshKernelState[meshKernelId].m_mesh2d->m_projection);

            // build land boundary
            std::vector<meshkernel::Point> landBoundariesPoints(landBoundaries.numberOfCoordinates);
            for (auto i = 0; i < landBoundaries.numberOfCoordinates; i++)
            {
                landBoundariesPoints[i].x = landBoundaries.xCoordinates[i];
                landBoundariesPoints[i].y = landBoundaries.yCoordinates[i];
            }

            const auto orthogonalizer = std::make_shared<meshkernel::Orthogonalizer>(meshKernelState[meshKernelId].m_mesh2d);
            const auto smoother = std::make_shared<meshkernel::Smoother>(meshKernelState[meshKernelId].m_mesh2d);
            const auto meshKernelLandBoundary = std::make_shared<meshkernel::LandBoundaries>(landBoundariesPoints, meshKernelState[meshKernelId].m_mesh2d, meshKernelPolygons);

            meshkernel::OrthogonalizationAndSmoothing ortogonalization(meshKernelState[meshKernelId].m_mesh2d,
                                                                       smoother,
                                                                       orthogonalizer,
                                                                       meshKernelPolygons,
                                                                       meshKernelLandBoundary,
                                                                       static_cast<meshkernel::LandBoundaries::ProjectToLandBoundaryOption>(projectToLandBoundaryOption),
                                                                       orthogonalizationParameters);
            ortogonalization.Initialize();
            ortogonalization.Compute();
        }
        catch (...)
        {
            exitCode = HandleExceptions(std::current_exception());
        }
        return exitCode;
    }

    MKERNEL_API int mkernel_initialize_orthogonalization_mesh2d(int meshKernelId,
                                                                int projectToLandBoundaryOption,
                                                                OrthogonalizationParameters& orthogonalizationParameters,
                                                                const GeometryList& geometryListPolygon,
                                                                const GeometryList& geometryListLandBoundaries)
    {
        int exitCode = Success;
        try
        {
            if (meshKernelState.count(meshKernelId) == 0)
            {
                throw std::invalid_argument("MeshKernel: The selected mesh kernel id does not exist.");
            }

            if (meshKernelState[meshKernelId].m_mesh2d->GetNumNodes() <= 0)
            {
                return exitCode;
            }

            // build enclosing polygon
            std::vector<meshkernel::Point> nodes(geometryListPolygon.numberOfCoordinates);
            for (auto i = 0; i < geometryListPolygon.numberOfCoordinates; i++)
            {
                nodes[i].x = geometryListPolygon.xCoordinates[i];
                nodes[i].y = geometryListPolygon.yCoordinates[i];
            }

            // build land boundary
            std::vector<meshkernel::Point> landBoundaries(geometryListLandBoundaries.numberOfCoordinates);
            for (auto i = 0; i < geometryListLandBoundaries.numberOfCoordinates; i++)
            {
                landBoundaries[i].x = geometryListLandBoundaries.xCoordinates[i];
                landBoundaries[i].y = geometryListLandBoundaries.yCoordinates[i];
            }

            auto orthogonalizer = std::make_shared<meshkernel::Orthogonalizer>(meshKernelState[meshKernelId].m_mesh2d);
            auto smoother = std::make_shared<meshkernel::Smoother>(meshKernelState[meshKernelId].m_mesh2d);
            auto polygon = std::make_shared<meshkernel::Polygons>(nodes, meshKernelState[meshKernelId].m_mesh2d->m_projection);
            auto landBoundary = std::make_shared<meshkernel::LandBoundaries>(landBoundaries, meshKernelState[meshKernelId].m_mesh2d, polygon);

            meshKernelState[meshKernelId].m_meshOrthogonalization = std::make_shared<meshkernel::OrthogonalizationAndSmoothing>(meshKernelState[meshKernelId].m_mesh2d,
                                                                                                                                smoother,
                                                                                                                                orthogonalizer,
                                                                                                                                polygon,
                                                                                                                                landBoundary,
                                                                                                                                static_cast<meshkernel::LandBoundaries::ProjectToLandBoundaryOption>(projectToLandBoundaryOption),
                                                                                                                                orthogonalizationParameters);
            meshKernelState[meshKernelId].m_meshOrthogonalization->Initialize();
        }
        catch (...)
        {
            exitCode = HandleExceptions(std::current_exception());
        }
        return exitCode;
    }

    MKERNEL_API int mkernel_prepare_outer_iteration_orthogonalization_mesh2d(int meshKernelId)
    {
        int exitCode = Success;
        try
        {
            if (meshKernelState.count(meshKernelId) == 0)
            {
                throw std::invalid_argument("MeshKernel: The selected mesh kernel id does not exist.");
            }

            if (meshKernelState[meshKernelId].m_mesh2d->GetNumNodes() <= 0)
            {
                return exitCode;
            }

            meshKernelState[meshKernelId].m_meshOrthogonalization->PrepareOuterIteration();
        }
        catch (...)
        {
            exitCode = HandleExceptions(std::current_exception());
        }
        return exitCode;
    }

    MKERNEL_API int mkernel_compute_inner_ortogonalization_iteration_mesh2d(int meshKernelId)
    {
        int exitCode = Success;
        try
        {
            if (meshKernelState.count(meshKernelId) == 0)
            {
                throw std::invalid_argument("MeshKernel: The selected mesh kernel id does not exist.");
            }

            if (meshKernelState[meshKernelId].m_mesh2d->GetNumNodes() <= 0)
            {
                return exitCode;
            }

            meshKernelState[meshKernelId].m_meshOrthogonalization->Solve();
        }
        catch (...)
        {
            exitCode = HandleExceptions(std::current_exception());
        }
        return exitCode;
    }

    MKERNEL_API int mkernel_finalize_inner_ortogonalization_iteration_mesh2d(int meshKernelId)
    {
        int exitCode = Success;
        try
        {
            if (meshKernelState.count(meshKernelId) == 0)
            {
                throw std::invalid_argument("MeshKernel: The selected mesh kernel id does not exist.");
            }

            if (meshKernelState[meshKernelId].m_mesh2d->GetNumNodes() <= 0)
            {
                return exitCode;
            }

            meshKernelState[meshKernelId].m_meshOrthogonalization->FinalizeOuterIteration();
        }
        catch (...)
        {
            exitCode = HandleExceptions(std::current_exception());
        }
        return exitCode;
    }

    MKERNEL_API int mkernel_delete_orthogonalization_mesh2d(int meshKernelId)
    {
        int exitCode = Success;
        try
        {
            if (meshKernelState.count(meshKernelId) == 0)
            {
                throw std::invalid_argument("MeshKernel: The selected mesh kernel id does not exist.");
            }

            if (meshKernelState[meshKernelId].m_mesh2d->GetNumNodes() <= 0)
            {
                return exitCode;
            }

            meshKernelState[meshKernelId].m_meshOrthogonalization.reset();
        }
        catch (...)
        {
            exitCode = HandleExceptions(std::current_exception());
        }
        return exitCode;
    }

    MKERNEL_API int mkernel_get_orthogonality_mesh2d(int meshKernelId, GeometryList& geometryList)
    {
        int exitCode = Success;
        try
        {
            if (meshKernelState.count(meshKernelId) == 0)
            {
                throw std::invalid_argument("MeshKernel: The selected mesh kernel id does not exist.");
            }

            if (meshKernelState[meshKernelId].m_mesh2d->GetNumNodes() <= 0)
            {
                return exitCode;
            }

            const auto result = meshKernelState[meshKernelId].m_mesh2d->GetOrthogonality();

            for (auto i = 0; i < geometryList.numberOfCoordinates; ++i)
            {
                geometryList.zCoordinates[i] = result[i];
            }
        }
        catch (...)
        {
            exitCode = HandleExceptions(std::current_exception());
        }
        return exitCode;
    }

    MKERNEL_API int mkernel_get_smoothness_mesh2d(int meshKernelId, GeometryList& geometryList)
    {
        int exitCode = Success;
        try
        {
            if (meshKernelState.count(meshKernelId) == 0)
            {
                throw std::invalid_argument("MeshKernel: The selected mesh kernel id does not exist.");
            }

            if (meshKernelState[meshKernelId].m_mesh2d->GetNumNodes() <= 0)
            {
                return exitCode;
            }

            const auto result = meshKernelState[meshKernelId].m_mesh2d->GetSmoothness();

            for (auto i = 0; i < geometryList.numberOfCoordinates; ++i)
            {
                geometryList.zCoordinates[i] = result[i];
            }
        }
        catch (...)
        {
            exitCode = HandleExceptions(std::current_exception());
        }
        return exitCode;
    }

    MKERNEL_API int mkernel_get_splines(const GeometryList& geometryListIn,
                                        GeometryList& geometryListOut,
                                        int numberOfPointsBetweenNodes)
    {
        int exitCode = Success;
        try
        {
            if (geometryListIn.numberOfCoordinates == 0)
            {
                throw std::invalid_argument("MeshKernel: The number of coordinates of the given geometry is zero.");
            }

            std::vector<meshkernel::Point> splines(geometryListIn.numberOfCoordinates);
            for (auto i = 0; i < geometryListIn.numberOfCoordinates; i++)
            {
                splines[i].x = geometryListIn.xCoordinates[i];
                splines[i].y = geometryListIn.yCoordinates[i];
            }

            const auto indices = FindIndices(splines, 0, splines.size(), meshkernel::doubleMissingValue);
            const auto numSplines = indices.size();

            int index = 0;
            for (auto s = 0; s < numSplines; s++)
            {
                std::vector<meshkernel::Point> coordinates(splines.begin() + indices[s][0], splines.begin() + int(indices[s][1]) + 1);
                const int numNodes = int(indices[s][1]) - int(indices[s][0]) + 1;
                const auto coordinatesDerivatives = meshkernel::Splines::SecondOrderDerivative(coordinates, 0, coordinates.size() - 1);

                for (auto n = 0; n < numNodes - 1; n++)
                {
                    for (auto p = 0; p <= numberOfPointsBetweenNodes; p++)
                    {
                        const double pointAdimensionalCoordinate = n + double(p) / double(numberOfPointsBetweenNodes);
                        const auto pointCoordinate = ComputePointOnSplineAtAdimensionalDistance(coordinates, coordinatesDerivatives, pointAdimensionalCoordinate);
                        if (!pointCoordinate.IsValid())
                        {
                            break;
                        }

                        geometryListOut.xCoordinates[index] = pointCoordinate.x;
                        geometryListOut.yCoordinates[index] = pointCoordinate.y;
                        geometryListOut.zCoordinates[index] = meshkernel::doubleMissingValue;
                        index++;
                    }
                }

                geometryListOut.xCoordinates[index] = meshkernel::doubleMissingValue;
                geometryListOut.yCoordinates[index] = meshkernel::doubleMissingValue;
                geometryListOut.zCoordinates[index] = meshkernel::doubleMissingValue;
                index++;
            }

            geometryListOut.numberOfCoordinates = index - 1;
        }
        catch (...)
        {
            exitCode = HandleExceptions(std::current_exception());
        }
        return exitCode;
    }

    MKERNEL_API int mkernel_make_mesh_from_polygon_mesh2d(int meshKernelId, const GeometryList& disposableGeometryListIn)
    {
        int exitCode = Success;
        try
        {
            if (meshKernelState.count(meshKernelId) == 0)
            {
                throw std::invalid_argument("MeshKernel: The selected mesh kernel id does not exist.");
            }
            auto result = ConvertGeometryListToPointVector(disposableGeometryListIn);

            const meshkernel::Polygons polygon(result, meshKernelState[meshKernelId].m_mesh2d->m_projection);

            // generate samples in all polygons
            const auto generatedPoints = polygon.ComputePointsInPolygons();

            const meshkernel::Mesh2D mesh(generatedPoints[0], polygon, meshKernelState[meshKernelId].m_mesh2d->m_projection);
            *meshKernelState[meshKernelId].m_mesh2d += mesh;
        }
        catch (...)
        {
            exitCode = HandleExceptions(std::current_exception());
        }
        return exitCode;
    }

    MKERNEL_API int mkernel_make_mesh_from_samples_mesh2d(int meshKernelId, const GeometryList& geometryList)
    {
        int exitCode = Success;
        try
        {
            if (meshKernelState.count(meshKernelId) == 0)
            {
                throw std::invalid_argument("MeshKernel: The selected mesh kernel id does not exist.");
            }
            auto samplePoints = ConvertGeometryListToPointVector(geometryList);

            meshkernel::Polygons polygon;
            const meshkernel::Mesh2D mesh(samplePoints, polygon, meshKernelState[meshKernelId].m_mesh2d->m_projection);
            *meshKernelState[meshKernelId].m_mesh2d += mesh;
        }
        catch (...)
        {
            exitCode = HandleExceptions(std::current_exception());
        }
        return exitCode;
    }

    MKERNEL_API int mkernel_get_mesh_boundaries_to_polygon_mesh2d(int meshKernelId, GeometryList& geometryList)
    {
        int exitCode = Success;
        try
        {
            if (meshKernelState.count(meshKernelId) == 0)
            {
                throw std::invalid_argument("MeshKernel: The selected mesh kernel id does not exist.");
            }

            const std::vector<meshkernel::Point> polygonNodes;
            const auto meshBoundaryPolygon = meshKernelState[meshKernelId].m_mesh2d->MeshBoundaryToPolygon(polygonNodes);

            ConvertPointVectorToGeometryList(meshBoundaryPolygon, geometryList);
        }
        catch (...)
        {
            exitCode = HandleExceptions(std::current_exception());
        }
        return exitCode;
    }

    MKERNEL_API int mkernel_count_mesh_boundaries_to_polygon_mesh2d(int meshKernelId, int& numberOfPolygonNodes)
    {
        int exitCode = Success;
        try
        {
            if (meshKernelState.count(meshKernelId) == 0)
            {
                throw std::invalid_argument("MeshKernel: The selected mesh kernel id does not exist.");
            }

            const std::vector<meshkernel::Point> polygonNodes;
            const auto meshBoundaryPolygon = meshKernelState[meshKernelId].m_mesh2d->MeshBoundaryToPolygon(polygonNodes);
            numberOfPolygonNodes = static_cast<int>(meshBoundaryPolygon.size() - 1); // last value is a separator
        }
        catch (...)
        {
            exitCode = HandleExceptions(std::current_exception());
        }
        return exitCode;
    }

    MKERNEL_API int mkernel_refine_polygon(int meshKernelId, const GeometryList& geometryListIn, int firstIndex, int secondIndex, double distance, GeometryList& geometryListOut)
    {
        int exitCode = Success;
        try
        {
            if (meshKernelState.count(meshKernelId) == 0)
            {
                throw std::invalid_argument("MeshKernel: The selected mesh kernel id does not exist.");
            }
            auto polygonPoints = ConvertGeometryListToPointVector(geometryListIn);

            const meshkernel::Polygons polygon(polygonPoints, meshKernelState[meshKernelId].m_mesh2d->m_projection);
            const auto refinedPolygon = polygon.RefineFirstPolygon(firstIndex, secondIndex, distance);

            ConvertPointVectorToGeometryList(refinedPolygon, geometryListOut);
        }
        catch (...)
        {
            exitCode = HandleExceptions(std::current_exception());
        }
        return exitCode;
    }

    MKERNEL_API int mkernel_count_refine_polygon(int meshKernelId,
                                                 const GeometryList& geometryListIn,
                                                 int firstIndex,
                                                 int secondIndex,
                                                 double distance,
                                                 int& numberOfPolygonNodes)
    {
        int exitCode = Success;
        try
        {
            if (meshKernelState.count(meshKernelId) == 0)
            {
                throw std::invalid_argument("MeshKernel: The selected mesh kernel id does not exist.");
            }

            auto polygonPoints = ConvertGeometryListToPointVector(geometryListIn);

            const meshkernel::Polygons polygon(polygonPoints, meshKernelState[meshKernelId].m_mesh2d->m_projection);

            const auto refinedPolygon = polygon.RefineFirstPolygon(firstIndex, secondIndex, distance);

            numberOfPolygonNodes = int(refinedPolygon.size());
        }
        catch (...)
        {
            exitCode = HandleExceptions(std::current_exception());
        }
        return exitCode;
    }

    MKERNEL_API int mkernel_merge_nodes_mesh2d(int meshKernelId, const GeometryList& geometryListIn)
    {
        int exitCode = Success;
        try
        {
            if (meshKernelState.count(meshKernelId) == 0)
            {
                throw std::invalid_argument("MeshKernel: The selected mesh kernel id does not exist.");
            }

            auto polygonPoints = ConvertGeometryListToPointVector(geometryListIn);

            const meshkernel::Polygons polygon(polygonPoints, meshKernelState[meshKernelId].m_mesh2d->m_projection);

            meshKernelState[meshKernelId].m_mesh2d->MergeNodesInPolygon(polygon);
        }
        catch (...)
        {
            exitCode = HandleExceptions(std::current_exception());
        }
        return exitCode;
    }

    MKERNEL_API int mkernel_merge_two_nodes_mesh2d(int meshKernelId, int startNode, int endNode)
    {
        int exitCode = Success;
        try
        {
            if (meshKernelState.count(meshKernelId) == 0)
            {
                throw std::invalid_argument("MeshKernel: The selected mesh kernel id does not exist.");
            }
            meshKernelState[meshKernelId].m_mesh2d->MergeTwoNodes(startNode, endNode);
        }
        catch (...)
        {
            exitCode = HandleExceptions(std::current_exception());
        }
        return exitCode;
    }

    MKERNEL_API int mkernel_nodes_in_polygons(int meshKernelId,
                                              const GeometryList& geometryListIn,
                                              int inside,
                                              int** selectedNodes)
    {
        int exitCode = Success;
        try
        {
            if (meshKernelState.count(meshKernelId) == 0)
            {
                throw std::invalid_argument("MeshKernel: The selected mesh kernel id does not exist.");
            }

            auto polygonPoints = ConvertGeometryListToPointVector(geometryListIn);

            const meshkernel::Polygons polygon(polygonPoints, meshKernelState[meshKernelId].m_mesh2d->m_projection);

            const bool selectInside = inside == 1 ? true : false;
            meshKernelState[meshKernelId].m_mesh2d->MaskNodesInPolygons(polygon, selectInside);

            int index = 0;
            for (auto i = 0; i < meshKernelState[meshKernelId].m_mesh2d->GetNumNodes(); ++i)
            {
                if (meshKernelState[meshKernelId].m_mesh2d->m_nodeMask[i] > 0)
                {
                    (*selectedNodes)[index] = i;
                    index++;
                }
            }
        }
        catch (...)
        {
            exitCode = HandleExceptions(std::current_exception());
        }
        return exitCode;
    }

    MKERNEL_API int mkernel_count_nodes_in_polygons(int meshKernelId,
                                                    const GeometryList& geometryListIn,
                                                    int inside,
                                                    int& numberOfMeshNodes)
    {
        int exitCode = Success;
        try
        {
            if (meshKernelState.count(meshKernelId) == 0)
            {
                throw std::invalid_argument("MeshKernel: The selected mesh kernel id does not exist.");
            }
            auto polygonPoints = ConvertGeometryListToPointVector(geometryListIn);

            const meshkernel::Polygons polygon(polygonPoints, meshKernelState[meshKernelId].m_mesh2d->m_projection);

            const bool selectInside = inside == 1 ? true : false;
            meshKernelState[meshKernelId].m_mesh2d->MaskNodesInPolygons(polygon, selectInside);

            numberOfMeshNodes = 0;
            for (auto i = 0; i < meshKernelState[meshKernelId].m_mesh2d->GetNumNodes(); ++i)
            {
                if (meshKernelState[meshKernelId].m_mesh2d->m_nodeMask[i] > 0)
                {
                    numberOfMeshNodes++;
                }
            }
        }
        catch (...)
        {
            exitCode = HandleExceptions(std::current_exception());
        }
        return exitCode;
    }

    MKERNEL_API int mkernel_insert_edge_mesh2d(int meshKernelId, int startNode, int endNode, int& new_edge_index)
    {
        int exitCode = Success;
        try
        {
            if (meshKernelState.count(meshKernelId) == 0)
            {
                throw std::invalid_argument("MeshKernel: The selected mesh kernel id does not exist.");
            }

            new_edge_index = static_cast<int>(meshKernelState[meshKernelId].m_mesh2d->ConnectNodes(startNode, endNode));
        }
        catch (...)
        {
            exitCode = HandleExceptions(std::current_exception());
        }
        return exitCode;
    }

    MKERNEL_API int mkernel_insert_node_mesh2d(int meshKernelId, double xCoordinate, double yCoordinate, int& nodeIndex)
    {
        int exitCode = Success;
        try
        {
            if (meshKernelState.count(meshKernelId) == 0)
            {
                //create a valid instance, by default cartesian
                *meshKernelState[meshKernelId].m_mesh2d = meshkernel::Mesh2D();
                meshKernelState[meshKernelId].m_mesh2d->m_projection = meshkernel::Projection::cartesian;
            }

            const meshkernel::Point newNode{xCoordinate, yCoordinate};
            nodeIndex = static_cast<int>(meshKernelState[meshKernelId].m_mesh2d->InsertNode(newNode));
        }
        catch (...)
        {
            exitCode = HandleExceptions(std::current_exception());
        }
        return exitCode;
    }

    MKERNEL_API int mkernel_delete_node_mesh2d(int meshKernelId, int nodeIndex)
    {
        int exitCode = Success;
        try
        {
            if (meshKernelState.count(meshKernelId) == 0)
            {
                throw std::invalid_argument("MeshKernel: The selected mesh kernel id does not exist.");
            }

            meshKernelState[meshKernelId].m_mesh2d->DeleteNode(nodeIndex);
        }
        catch (...)
        {
            exitCode = HandleExceptions(std::current_exception());
        }
        return exitCode;
    }

    MKERNEL_API int mkernel_move_node_mesh2d(int meshKernelId, const GeometryList& geometryListIn, int nodeIndex)
    {
        int exitCode = Success;
        try
        {
            if (meshKernelState.count(meshKernelId) == 0)
            {
                throw std::invalid_argument("MeshKernel: The selected mesh kernel id does not exist.");
            }

            auto newPoint = ConvertGeometryListToPointVector(geometryListIn);

            meshKernelState[meshKernelId].m_mesh2d->MoveNode(newPoint[0], nodeIndex);
        }
        catch (...)
        {
            exitCode = HandleExceptions(std::current_exception());
        }
        return exitCode;
    }

    MKERNEL_API int mkernel_delete_edge_mesh2d(int meshKernelId, const GeometryList& geometryListIn)
    {
        int exitCode = Success;
        try
        {
            if (meshKernelState.count(meshKernelId) == 0)
            {
                throw std::invalid_argument("MeshKernel: The selected mesh kernel id does not exist.");
            }

            auto newPoint = ConvertGeometryListToPointVector(geometryListIn);

            const auto edgeIndex = meshKernelState[meshKernelId].m_mesh2d->FindEdgeCloseToAPoint(newPoint[0]);

            meshKernelState[meshKernelId].m_mesh2d->DeleteEdge(edgeIndex);
        }
        catch (...)
        {
            exitCode = HandleExceptions(std::current_exception());
        }
        return exitCode;
    }

    MKERNEL_API int mkernel_find_edge_mesh2d(int meshKernelId, const GeometryList& geometryListIn, int& edgeIndex)
    {
        int exitCode = Success;
        try
        {
            if (meshKernelState.count(meshKernelId) == 0)
            {
                throw std::invalid_argument("MeshKernel: The selected mesh kernel id does not exist.");
            }

            auto newPoint = ConvertGeometryListToPointVector(geometryListIn);

            edgeIndex = static_cast<int>(meshKernelState[meshKernelId].m_mesh2d->FindEdgeCloseToAPoint(newPoint[0]));
        }
        catch (...)
        {
            exitCode = HandleExceptions(std::current_exception());
        }
        return exitCode;
    }

    MKERNEL_API int mkernel_get_offsetted_polygon(int meshKernelId, const GeometryList& geometryListIn, bool innerPolygon, double distance, GeometryList& geometryListOut)
    {
        int exitCode = Success;
        try
        {
            if (meshKernelState.count(meshKernelId) == 0)
            {
                throw std::invalid_argument("MeshKernel: The selected mesh kernel id does not exist.");
            }

            auto polygonPoints = ConvertGeometryListToPointVector(geometryListIn);

            const meshkernel::Polygons polygon(polygonPoints, meshKernelState[meshKernelId].m_mesh2d->m_projection);

            const auto newPolygon = polygon.OffsetCopy(distance, innerPolygon);

            ConvertPointVectorToGeometryList(newPolygon.m_nodes, geometryListOut);
        }
        catch (...)
        {
            exitCode = HandleExceptions(std::current_exception());
        }
        return exitCode;
    }

    MKERNEL_API int mkernel_count_offsetted_polygon(int meshKernelId, const GeometryList& geometryListIn, bool innerPolygon, double distance, int& numberOfPolygonNodes)
    {
        int exitCode = Success;
        try
        {
            if (meshKernelState.count(meshKernelId) == 0)
            {
                throw std::invalid_argument("MeshKernel: The selected mesh kernel id does not exist.");
            }
            auto polygonPoints = ConvertGeometryListToPointVector(geometryListIn);

            const meshkernel::Polygons polygon(polygonPoints, meshKernelState[meshKernelId].m_mesh2d->m_projection);
            const auto newPolygon = polygon.OffsetCopy(distance, innerPolygon);

            numberOfPolygonNodes = static_cast<int>(newPolygon.GetNumNodes());
        }
        catch (...)
        {
            exitCode = HandleExceptions(std::current_exception());
        }
        return exitCode;
    }

    MKERNEL_API int mkernel_refine_based_on_samples_mesh2d(int meshKernelId,
                                                           const GeometryList& geometryListIn,
                                                           const InterpolationParameters& interpolationParameters,
                                                           const SampleRefineParameters& sampleRefineParameters)
    {
        int exitCode = Success;
        try
        {
            if (meshKernelState.count(meshKernelId) == 0)
            {
                throw std::invalid_argument("MeshKernel: The selected mesh kernel id does not exist.");
            }
            if (meshKernelState[meshKernelId].m_mesh2d->GetNumNodes() <= 0)
            {
                throw std::invalid_argument("MeshKernel: The selected mesh has no nodes.");
            }

            auto samples = ConvertGeometryListToSampleVector(geometryListIn);

            meshkernel::AveragingInterpolation::Method averagingMethod;
            if (sampleRefineParameters.RefinementType == 2)
            {
                averagingMethod = meshkernel::AveragingInterpolation::Method::MinAbsValue;
            }
            if (sampleRefineParameters.RefinementType == 3)
            {

                averagingMethod = meshkernel::AveragingInterpolation::Method::Max;
            }

            const bool refineOutsideFace = sampleRefineParameters.AccountForSamplesOutside == 1 ? true : false;
            const bool transformSamples = sampleRefineParameters.RefinementType == 3 ? true : false;

            const auto averaging = std::make_shared<meshkernel::AveragingInterpolation>(meshKernelState[meshKernelId].m_mesh2d,
                                                                                        samples,
                                                                                        averagingMethod,
                                                                                        meshkernel::MeshLocations::Faces,
                                                                                        1.0,
                                                                                        refineOutsideFace,
                                                                                        transformSamples);

            meshkernel::MeshRefinement meshRefinement(meshKernelState[meshKernelId].m_mesh2d, averaging, sampleRefineParameters, interpolationParameters);
            meshRefinement.Compute();
        }
        catch (...)
        {
            exitCode = HandleExceptions(std::current_exception());
        }
        return exitCode;
    }

    MKERNEL_API int mkernel_refine_based_on_polygon_mesh2d(int meshKernelId, const GeometryList& geometryList, const InterpolationParameters& interpolationParameters)
    {
        int exitCode = Success;
        try
        {
            if (meshKernelState.count(meshKernelId) == 0)
            {
                throw std::invalid_argument("MeshKernel: The selected mesh kernel id does not exist.");
            }
            if (meshKernelState[meshKernelId].m_mesh2d->GetNumNodes() <= 0)
            {
                throw std::invalid_argument("MeshKernel: The selected mesh has no nodes.");
            }

            auto points = ConvertGeometryListToPointVector(geometryList);

            const meshkernel::Polygons polygon(points, meshKernelState[meshKernelId].m_mesh2d->m_projection);

            meshkernel::MeshRefinement meshRefinement(meshKernelState[meshKernelId].m_mesh2d, polygon, interpolationParameters);
            meshRefinement.Compute();
        }
        catch (...)
        {
            exitCode = HandleExceptions(std::current_exception());
        }
        return exitCode;
    }

    MKERNEL_API int mkernel_get_node_index_mesh2d(int meshKernelId, const GeometryList& geometryListIn, double searchRadius, int& nodeIndex)
    {
        int exitCode = Success;
        try
        {
            if (meshKernelState.count(meshKernelId) == 0)
            {
                throw std::invalid_argument("MeshKernel: The selected mesh kernel id does not exist.");
            }
            if (meshKernelState[meshKernelId].m_mesh2d->GetNumNodes() <= 0)
            {
                throw std::invalid_argument("MeshKernel: The selected mesh has no nodes.");
            }

            auto polygonPoints = ConvertGeometryListToPointVector(geometryListIn);

            nodeIndex = static_cast<int>(meshKernelState[meshKernelId].m_mesh2d->FindNodeCloseToAPoint(polygonPoints[0], searchRadius));
        }
        catch (...)
        {
            exitCode = HandleExceptions(std::current_exception());
        }
        return exitCode;
    }

    MKERNEL_API int mkernel_get_closest_node_mesh2d(int meshKernelId, const GeometryList& geometryListIn, double searchRadius, GeometryList& geometryListOut)
    {
        int exitCode = Success;
        try
        {
            if (meshKernelState.count(meshKernelId) == 0)
            {
                throw std::invalid_argument("MeshKernel: The selected mesh kernel id does not exist.");
            }
            if (meshKernelState[meshKernelId].m_mesh2d->GetNumNodes() <= 0)
            {
                throw std::invalid_argument("MeshKernel: The selected mesh has no nodes.");
            }

            if (geometryListOut.numberOfCoordinates <= 0)
            {
                throw std::invalid_argument("MeshKernel: The output-geometry has no coordinates.");
            }

            auto polygonPoints = ConvertGeometryListToPointVector(geometryListIn);

            const auto nodeIndex = meshKernelState[meshKernelId].m_mesh2d->FindNodeCloseToAPoint(polygonPoints[0], searchRadius);

            // Set the node coordinate
            const auto node = meshKernelState[meshKernelId].m_mesh2d->m_nodes[nodeIndex];
            std::vector<meshkernel::Point> pointVector;
            pointVector.emplace_back(node);
            ConvertPointVectorToGeometryList(pointVector, geometryListOut);
        }
        catch (...)
        {
            exitCode = HandleExceptions(std::current_exception());
        }
        return exitCode;
    }

    MKERNEL_API int mkernel_get_points_in_polygon(int meshKernelId, const GeometryList& polygon, const GeometryList& pointsNative, GeometryList& selectedPointsNative)
    {
        int exitCode = Success;
        try
        {
            if (meshKernelState.count(meshKernelId) == 0)
            {
                throw std::invalid_argument("MeshKernel: The selected mesh kernel id does not exist.");
            }
            auto polygonNodes = ConvertGeometryListToPointVector(polygon);

            auto points = ConvertGeometryListToPointVector(pointsNative);
            const meshkernel::Polygons localPolygon(polygonNodes, meshKernelState[meshKernelId].m_mesh2d->m_projection);

            for (auto i = 0; i < points.size(); i++)
            {
                selectedPointsNative.zCoordinates[i] = localPolygon.IsPointInPolygon(points[i], 0) ? 1.0 : 0.0;
            }
        }
        catch (...)
        {
            exitCode = HandleExceptions(std::current_exception());
        }
        return exitCode;
    }

    MKERNEL_API int mkernel_flip_edges_mesh2d(int meshKernelId,
                                              int isTriangulationRequired,
                                              int projectToLandBoundaryRequired)
    {
        int exitCode = Success;
        try
        {
            if (meshKernelState.count(meshKernelId) == 0)
            {
                throw std::invalid_argument("MeshKernel: The selected mesh kernel id does not exist.");
            }

            //set landboundaries
            auto polygon = std::make_shared<meshkernel::Polygons>();

            std::vector<meshkernel::Point> landBoundary;
            const auto landBoundaries = std::make_shared<meshkernel::LandBoundaries>(landBoundary, meshKernelState[meshKernelId].m_mesh2d, polygon);

            const bool triangulateFaces = isTriangulationRequired == 0 ? false : true;
            const bool projectToLandBoundary = projectToLandBoundaryRequired == 0 ? false : true;
            const meshkernel::FlipEdges flipEdges(meshKernelState[meshKernelId].m_mesh2d, landBoundaries, triangulateFaces, projectToLandBoundary);

            flipEdges.Compute();
        }
        catch (...)
        {
            exitCode = HandleExceptions(std::current_exception());
        }
        return exitCode;
    }

    MKERNEL_API int mkernel_count_small_flow_edge_centers_mesh2d(int meshKernelId, double smallFlowEdgesThreshold, int& numSmallFlowEdges)
    {
        int exitCode = Success;
        try
        {
            if (meshKernelState.count(meshKernelId) == 0)
            {
                throw std::invalid_argument("MeshKernel: The selected mesh kernel id does not exist.");
            }
            const auto edgesCrossingSmallFlowEdges = meshKernelState[meshKernelId].m_mesh2d->GetEdgesCrossingSmallFlowEdges(smallFlowEdgesThreshold);
            const auto smallFlowEdgeCenters = meshKernelState[meshKernelId].m_mesh2d->GetFlowEdgesCenters(edgesCrossingSmallFlowEdges);

            numSmallFlowEdges = static_cast<int>(smallFlowEdgeCenters.size());
        }
        catch (...)
        {
            exitCode = HandleExceptions(std::current_exception());
        }
        return exitCode;
    }

    MKERNEL_API int mkernel_get_small_flow_edge_centers_mesh2d(int meshKernelId, double smallFlowEdgesThreshold, GeometryList& result)
    {
        int exitCode = Success;
        try
        {
            if (meshKernelState.count(meshKernelId) == 0)
            {
                throw std::invalid_argument("MeshKernel: The selected mesh kernel id does not exist.");
            }

            const auto edgesCrossingSmallFlowEdges = meshKernelState[meshKernelId].m_mesh2d->GetEdgesCrossingSmallFlowEdges(smallFlowEdgesThreshold);
            const auto smallFlowEdgeCenters = meshKernelState[meshKernelId].m_mesh2d->GetFlowEdgesCenters(edgesCrossingSmallFlowEdges);

            ConvertPointVectorToGeometryList(smallFlowEdgeCenters, result);
        }
        catch (...)
        {
            exitCode = HandleExceptions(std::current_exception());
        }
        return exitCode;
    }

    MKERNEL_API int mkernel_get_error(const char*& error_message)
    {
        error_message = exceptionMessage;
        return Success;
    }

    MKERNEL_API int mkernel_get_geometry_error(int& invalidIndex, int& type)
    {
        invalidIndex = static_cast<int>(meshGeometryError.m_invalidIndex);
        type = static_cast<int>(meshGeometryError.m_location);
        return Success;
    }

    MKERNEL_API int mkernel_count_obtuse_triangles_mesh2d(int meshKernelId, int& numObtuseTriangles)
    {
        int exitCode = Success;
        try
        {
            if (meshKernelState.count(meshKernelId) == 0)
            {
                throw std::invalid_argument("MeshKernel: The selected mesh kernel id does not exist.");
            }

            const auto obtuseTriangles = meshKernelState[meshKernelId].m_mesh2d->GetObtuseTrianglesCenters();

            numObtuseTriangles = static_cast<int>(obtuseTriangles.size());
        }
        catch (...)
        {
            exitCode = HandleExceptions(std::current_exception());
        }
        return exitCode;
    }

    MKERNEL_API int mkernel_get_obtuse_triangles_mass_centers_mesh2d(int meshKernelId, GeometryList& result)
    {
        int exitCode = Success;
        try
        {
            if (meshKernelState.count(meshKernelId) == 0)
            {
                throw std::invalid_argument("MeshKernel: The selected mesh kernel id does not exist.");
            }

            const auto obtuseTriangles = meshKernelState[meshKernelId].m_mesh2d->GetObtuseTrianglesCenters();

            ConvertPointVectorToGeometryList(obtuseTriangles, result);
        }
        catch (...)
        {
            exitCode = HandleExceptions(std::current_exception());
        }
        return exitCode;
    }

    MKERNEL_API int mkernel_delete_small_flow_edges_mesh2d(int meshKernelId, double smallFlowEdgesThreshold, double minFractionalAreaTriangles)
    {
        int exitCode = Success;
        try
        {
            if (meshKernelState.count(meshKernelId) == 0)
            {
                throw std::invalid_argument("MeshKernel: The selected mesh kernel id does not exist.");
            }

            meshKernelState[meshKernelId].m_mesh2d->DeleteSmallFlowEdges(smallFlowEdgesThreshold);
            meshKernelState[meshKernelId].m_mesh2d->DeleteSmallTrianglesAtBoundaries(minFractionalAreaTriangles);
        }
        catch (...)
        {
            exitCode = HandleExceptions(std::current_exception());
        }
        return exitCode;
    }

    MKERNEL_API int mkernel_compute_single_contacts(int meshKernelId,
                                                    const int* oneDNodeMask,
                                                    const GeometryList& polygons)
    {
        int exitCode = Success;
        try
        {
            if (meshKernelState.count(meshKernelId) == 0)
            {
                throw std::invalid_argument("MeshKernel: The selected mesh kernel id does not exist.");
            }

            // Convert 1D node mask from int** to vector<bool>
            auto num1DNodes = meshKernelState[meshKernelId].m_mesh1d->GetNumNodes();
            auto meshKernel1DNodeMask = ConvertIntegerArrayToBoolVector(oneDNodeMask,
                                                                        num1DNodes);

            // Convert polygon date from GeometryList to Polygons
            auto polygonPoints = ConvertGeometryListToPointVector(polygons);
            const meshkernel::Polygons meshKernelPolygons(polygonPoints,
                                                          meshKernelState[meshKernelId].m_mesh2d->m_projection);

            // Execute
            meshKernelState[meshKernelId].m_contacts->ComputeSingleContacts(meshKernel1DNodeMask,
                                                                            meshKernelPolygons);
        }
        catch (...)
        {
            exitCode = HandleExceptions(std::current_exception());
        }
        return exitCode;
    }

    MKERNEL_API int mkernel_compute_multiple_contacts(int meshKernelId,
                                                      const int* oneDNodeMask)
    {
        int exitCode = Success;
        try
        {
            if (meshKernelState.count(meshKernelId) == 0)
            {
                throw std::invalid_argument("MeshKernel: The selected mesh kernel id does not exist.");
            }

            // Convert 1D node mask from int** to vector<bool>
            auto num1DNodes = meshKernelState[meshKernelId].m_mesh1d->GetNumNodes();
            auto meshKernel1DNodeMask = ConvertIntegerArrayToBoolVector(oneDNodeMask,
                                                                        num1DNodes);

            // Execute
            meshKernelState[meshKernelId].m_contacts->ComputeMultipleContacts(meshKernel1DNodeMask);
        }
        catch (...)
        {
            exitCode = HandleExceptions(std::current_exception());
        }
        return exitCode;
    }

    MKERNEL_API int mkernel_compute_with_polygons_contacts(int meshKernelId,
                                                           const int* oneDNodeMask,
                                                           const GeometryList& polygons)
    {
        int exitCode = Success;
        try
        {
            if (meshKernelState.count(meshKernelId) == 0)
            {
                throw std::invalid_argument("MeshKernel: The selected mesh kernel id does not exist.");
            }

            // Convert 1D node mask from int** to vector<bool>
            auto num1DNodes = meshKernelState[meshKernelId].m_mesh1d->GetNumNodes();
            auto meshKernel1DNodeMask = ConvertIntegerArrayToBoolVector(oneDNodeMask,
                                                                        num1DNodes);

            // Convert polygon date from GeometryList to Polygons
            auto polygonPoints = ConvertGeometryListToPointVector(polygons);
            const meshkernel::Polygons meshKernelPolygons(polygonPoints,
                                                          meshKernelState[meshKernelId].m_mesh2d->m_projection);

            // Execute
            meshKernelState[meshKernelId].m_contacts->ComputeContactsWithPolygons(meshKernel1DNodeMask,
                                                                                  meshKernelPolygons);
        }
        catch (...)
        {
            exitCode = HandleExceptions(std::current_exception());
        }
        return exitCode;
    }
    MKERNEL_API int mkernel_compute_with_points_contacts(int meshKernelId,
                                                         const int* oneDNodeMask,
                                                         const GeometryList& points)
    {
        int exitCode = Success;
        try
        {
            if (meshKernelState.count(meshKernelId) == 0)
            {
                throw std::invalid_argument("MeshKernel: The selected mesh kernel id does not exist.");
            }

            // Convert 1D node mask from int** to vector<bool>
            auto num1DNodes = meshKernelState[meshKernelId].m_mesh1d->GetNumNodes();
            auto meshKernel1DNodeMask = ConvertIntegerArrayToBoolVector(oneDNodeMask,
                                                                        num1DNodes);

            // Convert polygon date from GeometryList to Point vector
            auto meshKernelPoints = ConvertGeometryListToPointVector(points);
            // Execute
            meshKernelState[meshKernelId].m_contacts->ComputeContactsWithPoints(meshKernel1DNodeMask,
                                                                                meshKernelPoints);
        }
        catch (...)
        {
            exitCode = HandleExceptions(std::current_exception());
        }
        return exitCode;
    }

    MKERNEL_API int mkernel_compute_boundary_contacts(int meshKernelId,
                                                      const int* oneDNodeMask,
                                                      const GeometryList& polygons,
                                                      double searchRadius)
    {
        int exitCode = Success;
        try
        {
            if (meshKernelState.count(meshKernelId) == 0)
            {
                throw std::invalid_argument("MeshKernel: The selected mesh kernel id does not exist.");
            }

            // Convert 1D node mask from int** to vector<bool>
            auto num1DNodes = meshKernelState[meshKernelId].m_mesh1d->GetNumNodes();
            auto meshKernel1DNodeMask = ConvertIntegerArrayToBoolVector(oneDNodeMask,
                                                                        num1DNodes);

            // Convert polygon date from GeometryList to Polygons
            auto polygonPoints = ConvertGeometryListToPointVector(polygons);
            const meshkernel::Polygons meshKernelPolygons(polygonPoints,
                                                          meshKernelState[meshKernelId].m_mesh2d->m_projection);

            // Execute
            meshKernelState[meshKernelId].m_contacts->ComputeBoundaryContacts(meshKernel1DNodeMask,
                                                                              meshKernelPolygons,
                                                                              searchRadius);
        }
        catch (...)
        {
            exitCode = HandleExceptions(std::current_exception());
        }
        return exitCode;
    }

    MKERNEL_API int mkernel_refine_curvilinear(int meshKernelId, const GeometryList& geometryListFirstPoint, const GeometryList& geometryListSecondPoint, int refinement)
    {
        int exitCode = Success;
        try
        {
            if (meshKernelState.count(meshKernelId) == 0)
            {
                throw std::invalid_argument("MeshKernel: The selected mesh kernel id does not exist.");
            }
            const auto firstPoint = ConvertGeometryListToPointVector(geometryListFirstPoint);

            if (firstPoint.empty())
            {
                throw std::invalid_argument("MeshKernel: No first node of the segment defining the refinement zone has been provided.");
            }

            const auto secondPoint = ConvertGeometryListToPointVector(geometryListSecondPoint);
            if (secondPoint.empty())
            {
                throw std::invalid_argument("MeshKernel: No second node of the segment defining the refinement zone has been provided.");
            }

            // Execute
            meshkernel::CurvilinearGridRefinement curvilinearGridRefinement(meshKernelState[meshKernelId].m_curvilinearGrid, refinement);
            curvilinearGridRefinement.SetBlock(firstPoint[0], secondPoint[0]);
            meshKernelState[meshKernelId].m_curvilinearGrid = curvilinearGridRefinement.Compute();
        }
        catch (...)
        {
            exitCode = HandleExceptions(std::current_exception());
        }
        return exitCode;
    }

    MKERNEL_API int mkernel_derefine_curvilinear(int meshKernelId,
                                                 const GeometryList& geometryListFirstPoint,
                                                 const GeometryList& geometryListSecondPoint)
    {
        int exitCode = Success;
        try
        {
            if (meshKernelState.count(meshKernelId) == 0)
            {
                throw std::invalid_argument("MeshKernel: The selected mesh kernel id does not exist.");
            }
            const auto firstPoint = ConvertGeometryListToPointVector(geometryListFirstPoint);

            if (firstPoint.empty())
            {
                throw std::invalid_argument("MeshKernel: No first node of the segment defining the refinement zone has been provided.");
            }

            const auto secondPoint = ConvertGeometryListToPointVector(geometryListSecondPoint);
            if (secondPoint.empty())
            {
                throw std::invalid_argument("MeshKernel: No second node of the segment defining the refinement zone has been provided.");
            }

            // Execute
            meshkernel::CurvilinearGridDeRefinement curvilinearGridDeRefinement(meshKernelState[meshKernelId].m_curvilinearGrid);

            curvilinearGridDeRefinement.SetBlock(firstPoint[0], secondPoint[0]);

            meshKernelState[meshKernelId].m_curvilinearGrid = curvilinearGridDeRefinement.Compute();
        }
        catch (...)
        {
            exitCode = HandleExceptions(std::current_exception());
        }
        return exitCode;
    }

    MKERNEL_API int mkernel_compute_transfinite_from_splines_curvilinear(int meshKernelId,
                                                                         const GeometryList& splines,
                                                                         const CurvilinearParameters& curvilinearParameters)
    {
        int exitCode = Success;
        try
        {
            if (meshKernelState.count(meshKernelId) == 0)
            {
                throw std::invalid_argument("MeshKernel: The selected mesh kernel id does not exist.");
            }

            // Use the default constructor, no instance present
            const auto meshKernelSplines = std::make_shared<meshkernel::Splines>(meshKernelState[meshKernelId].m_projection);
            SetSplines(splines, *meshKernelSplines);

            // Create algorithm and set the splines
            meshkernel::CurvilinearGridFromSplinesTransfinite curvilinearGridFromSplinesTransfinite(meshKernelSplines, curvilinearParameters);

            // Compute the curvilinear grid
            const auto curvilinearGrid = curvilinearGridFromSplinesTransfinite.Compute();

            // Set the state
            meshKernelState[meshKernelId].m_curvilinearGrid = std::make_shared<meshkernel::CurvilinearGrid>(curvilinearGrid);
        }
        catch (...)
        {
            exitCode = HandleExceptions(std::current_exception());
        }
        return exitCode;
    }

    MKERNEL_API int mkernel_compute_transfinite_from_polygon_curvilinear(int meshKernelId,
                                                                         const GeometryList& polygons,
                                                                         int firstNode,
                                                                         int secondNode,
                                                                         int thirdNode,
                                                                         bool useFourthSide)
    {
        int exitCode = Success;
        try
        {
            if (meshKernelState.count(meshKernelId) == 0)
            {
                throw std::invalid_argument("MeshKernel: The selected mesh kernel id does not exist.");
            }

            auto polygonPoints = ConvertGeometryListToPointVector(polygons);

            const auto localPolygon = std::make_shared<meshkernel::Polygons>(polygonPoints, meshKernelState[meshKernelId].m_projection);

            const meshkernel::CurvilinearGridFromPolygon curvilinearGridFromPolygon(localPolygon);

            const auto curvilinearGrid = curvilinearGridFromPolygon.Compute(firstNode, secondNode, thirdNode, useFourthSide);

            // set the curvilinear state
            meshKernelState[meshKernelId].m_curvilinearGrid = std::make_shared<meshkernel::CurvilinearGrid>(curvilinearGrid);
        }
        catch (...)
        {
            exitCode = HandleExceptions(std::current_exception());
        }
        return exitCode;
    }

    MKERNEL_API int mkernel_compute_transfinite_from_triangle_curvilinear(int meshKernelId,
                                                                          const GeometryList& polygon,
                                                                          int firstNode,
                                                                          int secondNode,
                                                                          int thirdNode)
    {
        int exitCode = Success;
        try
        {
            if (meshKernelState.count(meshKernelId) == 0)
            {
                throw std::invalid_argument("MeshKernel: The selected mesh kernel id does not exist.");
            }

            auto polygonPoints = ConvertGeometryListToPointVector(polygon);

            const auto localPolygon = std::make_shared<meshkernel::Polygons>(polygonPoints, meshKernelState[meshKernelId].m_projection);

            const meshkernel::CurvilinearGridFromPolygon curvilinearGridFromPolygon(localPolygon);

            const auto curvilinearGrid = curvilinearGridFromPolygon.Compute(firstNode, secondNode, thirdNode);

            // set the curvilinear state
            meshKernelState[meshKernelId].m_curvilinearGrid = std::make_shared<meshkernel::CurvilinearGrid>(curvilinearGrid);
        }
        catch (...)
        {
            exitCode = HandleExceptions(std::current_exception());
        }
        return exitCode;
    }

    MKERNEL_API int mkernel_compute_orthogonal_grid_from_splines_curvilinear(int meshKernelId,
                                                                             const GeometryList& geometryListIn,
                                                                             const CurvilinearParameters& curvilinearParameters,
                                                                             const SplinesToCurvilinearParameters& splinesToCurvilinearParameters)
    {
        int exitCode = Success;
        try
        {
            if (meshKernelState.count(meshKernelId) == 0)
            {
                throw std::invalid_argument("MeshKernel: The selected mesh kernel id does not exist.");
            }

            // use the default constructor, no instance present
            const auto spline = std::make_shared<meshkernel::Splines>(meshKernelState[meshKernelId].m_projection);
            SetSplines(geometryListIn, *spline);

            meshkernel::CurvilinearGridFromSplines curvilinearGridFromSplines(spline, curvilinearParameters, splinesToCurvilinearParameters);

            // set the curvilinear state
            meshKernelState[meshKernelId].m_curvilinearGrid = std::make_shared<meshkernel::CurvilinearGrid>(curvilinearGridFromSplines.Compute());
        }
        catch (...)
        {
            exitCode = HandleExceptions(std::current_exception());
        }
        return exitCode;
    }

    MKERNEL_API int mkernel_initialize_orthogonal_grid_from_splines_curvilinear(int meshKernelId,
                                                                                const GeometryList& geometryList,
                                                                                const CurvilinearParameters& curvilinearParameters,
                                                                                const SplinesToCurvilinearParameters& splinesToCurvilinearParameters)
    {
        int exitCode = Success;
        try
        {
            if (meshKernelState.count(meshKernelId) == 0)
            {
                throw std::invalid_argument("MeshKernel: The selected mesh kernel id does not exist.");
            }

            auto spline = std::make_shared<meshkernel::Splines>(meshKernelState[meshKernelId].m_projection);
            SetSplines(geometryList, *spline);

            meshKernelState[meshKernelId].m_curvilinearGridFromSplines = std::make_shared<meshkernel::CurvilinearGridFromSplines>(spline, curvilinearParameters, splinesToCurvilinearParameters);

            meshKernelState[meshKernelId].m_curvilinearGridFromSplines->Initialize();
        }
        catch (...)
        {
            exitCode = HandleExceptions(std::current_exception());
        }
        return exitCode;
    }

    MKERNEL_API int mkernel_iterate_orthogonal_grid_from_splines_curvilinear(int meshKernelId, int layer)
    {
        int exitCode = Success;
        try
        {
            if (meshKernelState.count(meshKernelId) == 0)
            {
                throw std::invalid_argument("MeshKernel: The selected mesh kernel id does not exist.");
            }
            if (meshKernelState[meshKernelId].m_curvilinearGridFromSplines == nullptr)
            {
                throw std::invalid_argument("MeshKernel: CurvilinearGridFromSplines not instantiated.");
            }

            meshKernelState[meshKernelId].m_curvilinearGridFromSplines->Iterate(layer);
        }
        catch (...)
        {
            exitCode = HandleExceptions(std::current_exception());
        }
        return exitCode;
    }

    MKERNEL_API int mkernel_refresh_orthogonal_grid_from_splines_curvilinear(int meshKernelId)
    {
        int exitCode = Success;
        try
        {
            if (meshKernelState.count(meshKernelId) == 0)
            {
                throw std::invalid_argument("MeshKernel: The selected mesh kernel id does not exist.");
            }

            if (meshKernelState[meshKernelId].m_curvilinearGridFromSplines == nullptr)
            {
                throw std::invalid_argument("MeshKernel: CurvilinearGridFromSplines not instantiated.");
            }

            const auto curvilinearGrid = meshKernelState[meshKernelId].m_curvilinearGridFromSplines->ComputeCurvilinearGridFromGridPoints();

            meshKernelState[meshKernelId].m_curvilinearGrid = std::make_shared<meshkernel::CurvilinearGrid>(curvilinearGrid);
        }
        catch (...)
        {
            exitCode = HandleExceptions(std::current_exception());
        }
        return exitCode;
    }

    MKERNEL_API int mkernel_delete_orthogonal_grid_from_splines_curvilinear(int meshKernelId)
    {
        int exitCode = Success;
        try
        {
            if (meshKernelState.count(meshKernelId) == 0)
            {
                throw std::invalid_argument("MeshKernel: The selected mesh kernel id does not exist.");
            }

            if (meshKernelState[meshKernelId].m_curvilinearGridFromSplines == nullptr)
            {
                throw std::invalid_argument("MeshKernel: CurvilinearGridFromSplines not instantiated.");
            }

            meshKernelState[meshKernelId].m_curvilinearGridFromSplines.reset();
        }
        catch (...)
        {
            exitCode = HandleExceptions(std::current_exception());
        }
        return exitCode;
    }

    MKERNEL_API int mkernel_make_uniform_curvilinear(int meshKernelId,
                                                     const MakeMeshParameters& makeGridParameters,
                                                     const GeometryList& geometryList)
    {
        int exitCode = Success;
        try
        {
            if (meshKernelState.count(meshKernelId) == 0)
            {
                throw std::invalid_argument("MeshKernel: The selected mesh kernel id does not exist.");
            }

            auto polygonNodes = ConvertGeometryListToPointVector(geometryList);

            const auto polygon = std::make_shared<meshkernel::Polygons>(polygonNodes, meshKernelState[meshKernelId].m_projection);

            meshkernel::CurvilinearGridCreateUniform curvilinearGridCreateUniform(makeGridParameters, polygon);

            meshKernelState[meshKernelId].m_curvilinearGrid = std::make_shared<meshkernel::CurvilinearGrid>(curvilinearGridCreateUniform.Compute());
        }
        catch (...)
        {
            exitCode = HandleExceptions(std::current_exception());
        }
        return exitCode;
    }

    MKERNEL_API int mkernel_initialize_orthogonalize_curvilinear(int meshKernelId,
                                                                 const OrthogonalizationParameters& orthogonalizationParameters)
    {
        int exitCode = Success;
        try
        {
            if (meshKernelState.count(meshKernelId) == 0)
            {
                throw std::invalid_argument("MeshKernel: The selected mesh kernel id does not exist.");
            }

            meshKernelState[meshKernelId].m_curvilinearGridOrthogonalization = std::make_shared<meshkernel::CurvilinearGridOrthogonalization>(meshKernelState[meshKernelId].m_curvilinearGrid,
                                                                                                                                              orthogonalizationParameters);
        }
        catch (...)
        {
            exitCode = HandleExceptions(std::current_exception());
        }
        return exitCode;
    }

    MKERNEL_API int mkernel_set_block_orthogonalize_curvilinear(int meshKernelId,
                                                                const GeometryList& lowerLeftCorner,
                                                                const GeometryList& upperRightCorner)
    {
        int exitCode = Success;
        try
        {
            if (meshKernelState.count(meshKernelId) == 0)
            {
                throw std::invalid_argument("MeshKernel: The selected mesh kernel state does not exist.");
            }

            if (meshKernelState[meshKernelId].m_curvilinearGridOrthogonalization == nullptr)
            {
                throw std::invalid_argument("MeshKernel: CurvilinearGridOrthogonalization not instantiated.");
            }

            const auto firstPoint = ConvertGeometryListToPointVector(lowerLeftCorner);

            if (firstPoint.empty())
            {
                throw std::invalid_argument("MeshKernel: lower left corner of the orthogonalization block not provided.");
            }

            const auto secondPoint = ConvertGeometryListToPointVector(upperRightCorner);
            if (secondPoint.empty())
            {
                throw std::invalid_argument("MeshKernel: upper right corner of the orthogonalization block not provided.");
            }

            // Execute
            meshKernelState[meshKernelId].m_curvilinearGridOrthogonalization->SetBlock(firstPoint[0], secondPoint[0]);
        }
        catch (...)
        {
            exitCode = HandleExceptions(std::current_exception());
        }
        return exitCode;
    }

    MKERNEL_API int mkernel_set_frozen_lines_orthogonalize_curvilinear(int meshKernelId,
<<<<<<< HEAD
                                                                       const GeometryList& firstGridLineNode,
                                                                       const GeometryList& secondGridLineNode)
=======
                                                                       const GeometryList& firstLineNode,
                                                                       const GeometryList& secondLineNode)
>>>>>>> d724904d
    {
        int exitCode = Success;
        try
        {
            if (meshKernelState.count(meshKernelId) == 0)
            {
                throw std::invalid_argument("MeshKernel: The selected mesh kernel state does not exist.");
            }

            if (meshKernelState[meshKernelId].m_curvilinearGridOrthogonalization == nullptr)
            {
                throw std::invalid_argument("MeshKernel: CurvilinearGridOrthogonalization not instantiated.");
            }

<<<<<<< HEAD
            const auto firstPoint = ConvertGeometryListToPointVector(firstGridLineNode);
=======
            const auto firstPoint = ConvertGeometryListToPointVector(firstLineNode);
>>>>>>> d724904d

            if (firstPoint.empty())
            {
                throw std::invalid_argument("MeshKernel: first frozen line node not provided.");
            }

<<<<<<< HEAD
            const auto secondPoint = ConvertGeometryListToPointVector(secondGridLineNode);
=======
            const auto secondPoint = ConvertGeometryListToPointVector(secondLineNode);
>>>>>>> d724904d
            if (secondPoint.empty())
            {
                throw std::invalid_argument("MeshKernel: second frozen line node not provided.");
            }

            // Execute
            meshKernelState[meshKernelId].m_curvilinearGridOrthogonalization->SetLine(firstPoint[0], secondPoint[0]);
        }
        catch (...)
        {
            exitCode = HandleExceptions(std::current_exception());
        }
        return exitCode;
    }

    MKERNEL_API int mkernel_orthogonalize_curvilinear(int meshKernelId)
    {
        int exitCode = Success;
        try
        {
            if (meshKernelState.count(meshKernelId) == 0)
            {
                throw std::invalid_argument("MeshKernel: The selected mesh kernel state does not exist.");
            }

            if (meshKernelState[meshKernelId].m_curvilinearGridOrthogonalization == nullptr)
            {
                throw std::invalid_argument("MeshKernel: CurvilinearGridOrthogonalization not instantiated.");
            }

            // Execute
            meshKernelState[meshKernelId].m_curvilinearGridOrthogonalization->Compute();
        }
        catch (...)
        {
            exitCode = HandleExceptions(std::current_exception());
        }
        return exitCode;
    }

    MKERNEL_API int mkernel_finalize_orthogonalize_curvilinear(int meshKernelId)
    {
        int exitCode = Success;
        try
        {
            if (meshKernelState.count(meshKernelId) == 0)
            {
                throw std::invalid_argument("MeshKernel: The selected mesh kernel state does not exist.");
            }

            if (meshKernelState[meshKernelId].m_curvilinearGridOrthogonalization == nullptr)
            {
                throw std::invalid_argument("MeshKernel: CurvilinearGridOrthogonalization not instantiated.");
            }

            meshKernelState[meshKernelId].m_curvilinearGridOrthogonalization.reset();
        }
        catch (...)
        {
            exitCode = HandleExceptions(std::current_exception());
        }
        return exitCode;
    }

    MKERNEL_API int mkernel_smoothing_curvilinear(int meshKernelId,
                                                  int smoothingIterations,
                                                  const GeometryList& lowerLeftCorner,
                                                  const GeometryList& upperRightCorner)
    {
        int exitCode = Success;
        try
        {
            if (meshKernelState.count(meshKernelId) == 0)
            {
                throw std::invalid_argument("MeshKernel: The selected mesh kernel state does not exist.");
            }
            const auto firstPoint = ConvertGeometryListToPointVector(lowerLeftCorner);

            if (firstPoint.empty())
            {
                throw std::invalid_argument("MeshKernel: lower left corner of the smoothing block not provided.");
            }

            const auto secondPoint = ConvertGeometryListToPointVector(upperRightCorner);
            if (secondPoint.empty())
            {
                throw std::invalid_argument("MeshKernel: upper right corner of the smoothing block not provided.");
            }

            // Execute
            meshkernel::CurvilinearGridSmoothing curvilinearGridSmoothing(meshKernelState[meshKernelId].m_curvilinearGrid,
                                                                          static_cast<size_t>(smoothingIterations));

            curvilinearGridSmoothing.SetBlock(firstPoint[0], secondPoint[0]);
            curvilinearGridSmoothing.Compute();
        }
        catch (...)
        {
            exitCode = HandleExceptions(std::current_exception());
        }
        return exitCode;
    }

    MKERNEL_API int mkernel_smoothing_directional_curvilinear(int meshKernelId,
                                                              int smoothingIterations,
                                                              GeometryList const& firstGridlineNode,
                                                              GeometryList const& secondGridLineNode,
                                                              GeometryList const& lowerLeftCornerSmoothingArea,
                                                              GeometryList const& upperRightCornerSmootingArea)
    {
        int exitCode = Success;
        try
        {
            if (meshKernelState.count(meshKernelId) == 0)
            {
                throw std::invalid_argument("MeshKernel: The selected mesh kernel state does not exist.");
            }

            const auto firstNode = ConvertGeometryListToPointVector(firstGridlineNode);
            if (firstNode.empty())
            {
                throw std::invalid_argument("MeshKernel: First line node not provided.");
            }

            const auto secondNode = ConvertGeometryListToPointVector(secondGridLineNode);
            if (secondNode.empty())
            {
                throw std::invalid_argument("MeshKernel: Second line node not provided.");
            }

            const auto lowerLeft = ConvertGeometryListToPointVector(lowerLeftCornerSmoothingArea);
            if (lowerLeft.empty())
            {
                throw std::invalid_argument("MeshKernel: Lower left corner of the smoothing block not provided.");
            }

            const auto upperRight = ConvertGeometryListToPointVector(upperRightCornerSmootingArea);
            if (upperRight.empty())
            {
                throw std::invalid_argument("MeshKernel: Upper right corner of the smoothing block not provided.");
            }

            // Execute
            meshkernel::CurvilinearGridSmoothing curvilinearGridSmoothing(meshKernelState[meshKernelId].m_curvilinearGrid, smoothingIterations);

            curvilinearGridSmoothing.SetLine(firstNode[0], secondNode[0]);

            curvilinearGridSmoothing.Compute(lowerLeft[0], upperRight[0]);
        }
        catch (...)
        {
            exitCode = HandleExceptions(std::current_exception());
        }
        return exitCode;
    }

    MKERNEL_API int mkernel_initialize_line_shift_curvilinear(int meshKernelId)
    {

        int exitCode = Success;
        try
        {
            if (meshKernelState.count(meshKernelId) == 0)
            {
                throw std::invalid_argument("MeshKernel: The selected mesh kernel state does not exist.");
            }

            meshKernelState[meshKernelId].m_curvilinearGridLineShift = std::make_shared<meshkernel::CurvilinearGridLineShift>(meshKernelState[meshKernelId].m_curvilinearGrid);
        }
        catch (...)
        {
            exitCode = HandleExceptions(std::current_exception());
        }
        return exitCode;
    }

    MKERNEL_API int mkernel_set_line_line_shift_curvilinear(int meshKernelId,
                                                            GeometryList const& firstGridLineNode,
                                                            GeometryList const& secondGridLineNode)
    {

        int exitCode = Success;
        try
        {
            if (meshKernelState.count(meshKernelId) == 0)
            {
                throw std::invalid_argument("MeshKernel: The selected mesh kernel state does not exist.");
            }
            const auto firstNode = ConvertGeometryListToPointVector(firstGridLineNode);
            if (firstNode.empty())
            {
                throw std::invalid_argument("MeshKernel: No first grid line node");
            }

            const auto secondNode = ConvertGeometryListToPointVector(secondGridLineNode);
            if (secondNode.empty())
            {
                throw std::invalid_argument("MeshKernel: No second grid line node");
            }

            meshKernelState[meshKernelId].m_curvilinearGridLineShift->SetLine(firstNode[0], secondNode[0]);
        }
        catch (...)
        {
            exitCode = HandleExceptions(std::current_exception());
        }
        return exitCode;
    }

    MKERNEL_API int mkernel_set_block_line_shift_curvilinear(int meshKernelId,
                                                             GeometryList const& lowerLeftCorner,
                                                             GeometryList const& upperRightCorner)
    {
        int exitCode = Success;
        try
        {
            if (meshKernelState.count(meshKernelId) == 0)
            {
                throw std::invalid_argument("MeshKernel: The selected mesh kernel state does not exist.");
            }
            const auto lowerLeftPoint = ConvertGeometryListToPointVector(lowerLeftCorner);
            if (lowerLeftPoint.empty())
            {
                throw std::invalid_argument("MeshKernel: No lower left corner of the influence area.");
            }

            const auto upperRightPoint = ConvertGeometryListToPointVector(upperRightCorner);
            if (upperRightPoint.empty())
            {
                throw std::invalid_argument("MeshKernel: No upper right corner of the influence area.");
            }

            meshKernelState[meshKernelId].m_curvilinearGridLineShift->SetBlock(lowerLeftPoint[0], upperRightPoint[0]);
        }
        catch (...)
        {
            exitCode = HandleExceptions(std::current_exception());
        }
        return exitCode;
    }

    MKERNEL_API int mkernel_move_node_line_shift_curvilinear(int meshKernelId,
                                                             GeometryList const& fromCoordinate,
                                                             GeometryList const& toCoordinate)
    {
        int exitCode = Success;
        try
        {
            if (meshKernelState.count(meshKernelId) == 0)
            {
                throw std::invalid_argument("MeshKernel: The selected mesh kernel state does not exist.");
            }
            const auto fromPoint = ConvertGeometryListToPointVector(fromCoordinate);
            if (fromPoint.empty())
            {
                throw std::invalid_argument("MeshKernel: No from point coordinate");
            }
            const auto toPoint = ConvertGeometryListToPointVector(toCoordinate);
            if (toPoint.empty())
            {
                throw std::invalid_argument("MeshKernel: No end point coordinate");
            }

            meshKernelState[meshKernelId].m_curvilinearGridLineShift->MoveNode(fromPoint[0], toPoint[0]);
        }
        catch (...)
        {
            exitCode = HandleExceptions(std::current_exception());
        }
        return exitCode;
    }

    MKERNEL_API int mkernel_line_shift_curvilinear(int meshKernelId)
    {
        int exitCode = Success;
        try
        {
            if (meshKernelState.count(meshKernelId) == 0)
            {
                throw std::invalid_argument("MeshKernel: The selected mesh kernel state does not exist.");
            }

            if (meshKernelState[meshKernelId].m_curvilinearGridLineShift == nullptr)
            {
                throw std::invalid_argument("MeshKernel: Curvilinear grid line shift algorithm instance is null.");
            }

            meshKernelState[meshKernelId].m_curvilinearGrid = meshKernelState[meshKernelId].m_curvilinearGridLineShift->Compute();
        }
        catch (...)
        {
            exitCode = HandleExceptions(std::current_exception());
        }
        return exitCode;
    }

    MKERNEL_API int mkernel_finalize_line_shift_curvilinear(int meshKernelId)
    {
        int exitCode = Success;
        try
        {
            if (meshKernelState.count(meshKernelId) == 0)
            {
                throw std::invalid_argument("MeshKernel: The selected mesh kernel state does not exist.");
            }

            meshKernelState[meshKernelId].m_curvilinearGridLineShift.reset();
        }
        catch (...)
        {
            exitCode = HandleExceptions(std::current_exception());
        }
        return exitCode;
    }

    MKERNEL_API int mkernel_convert_curvilinear_to_mesh2d(int meshKernelId)
    {
        int exitCode = Success;
        try
        {
            if (meshKernelState.count(meshKernelId) == 0)
            {
                throw std::invalid_argument("mkernel_convert_curvilinear_to_mesh2d: The selected mesh kernel id does not exist.");
            }

            if (meshKernelState[meshKernelId].m_mesh2d->GetNumNodes() > 0 && meshKernelState[meshKernelId].m_curvilinearGrid->m_projection != meshKernelState[meshKernelId].m_mesh2d->m_projection)
            {
                throw std::invalid_argument("mkernel_convert_curvilinear_to_mesh2d: The existing mesh2d projection is not equal to the curvilinear grid projection");
            }

            const auto [nodes, edges, gridIndices] = meshKernelState[meshKernelId].m_curvilinearGrid->ConvertCurvilinearToNodesAndEdges();

            *meshKernelState[meshKernelId].m_mesh2d += meshkernel::Mesh2D(edges, nodes, meshKernelState[meshKernelId].m_curvilinearGrid->m_projection);
        }
        catch (...)
        {
            exitCode = HandleExceptions(std::current_exception());
        }
        return exitCode;
    }

    MKERNEL_API double mkernel_get_separator()
    {
        return meshkernel::doubleMissingValue;
    }

    MKERNEL_API double mkernel_get_inner_outer_separator()
    {
        return meshkernel::innerOuterSeparator;
    }

    MKERNEL_API int averaging(const Mesh2D& mesh2d,
                              const int& startIndex,
                              const double** samplesXCoordinate,
                              const double** samplesYCoordinate,
                              const double** samplesValue,
                              const int& numSamples,
                              double** results,
                              const int& locationType,
                              const double& Wu1Duni,
                              const int& averagingMethod,
                              const int& minNumberOfSamples,
                              const double& relativeSearchSize,
                              const int& spherical,
                              const int& sphericalAccurate)
    {
        int exitCode = Success;
        try
        {
            // Projection
            auto projection = meshkernel::Projection::cartesian;
            if (spherical == 1)
            {
                projection = meshkernel::Projection::spherical;
            }
            if (sphericalAccurate == 1)
            {
                projection = meshkernel::Projection::sphericalAccurate;
            }

            // Set the mesh
            const auto edges = meshkernel::ConvertToEdgeNodesVector(mesh2d.num_edges, mesh2d.edge_nodes);
            const auto nodes = meshkernel::ConvertToNodesVector(mesh2d.num_nodes, mesh2d.node_x, mesh2d.node_y);
            const auto mesh = std::make_shared<meshkernel::Mesh2D>(edges, nodes, projection);

            // Build the samples
            std::vector<meshkernel::Sample> samples(numSamples);
            for (auto i = 0; i < samples.size(); ++i)
            {
                samples[i].x = (*samplesXCoordinate)[i];
                samples[i].y = (*samplesYCoordinate)[i];
                samples[i].value = (*samplesValue)[i];
            }

            // Execute averaging
            meshkernel::AveragingInterpolation averaging(mesh,
                                                         samples,
                                                         static_cast<meshkernel::AveragingInterpolation::Method>(averagingMethod),
                                                         static_cast<meshkernel::MeshLocations>(locationType),
                                                         relativeSearchSize,
                                                         false,
                                                         false);
            averaging.Compute();

            // Get the results and copy them to the result vector
            auto interpolationResults = averaging.GetResults();
            for (auto i = 0; i < interpolationResults.size(); ++i)
            {
                (*results)[i] = interpolationResults[i];
            }
        }
        catch (...)
        {
            exitCode = HandleExceptions(std::current_exception());
        }
        return exitCode;
    }

    // ec_module dll (stateless)
    MKERNEL_API int triangulation(const Mesh2D& mesh2d,
                                  const double** samplesXCoordinate,
                                  const double** samplesYCoordinate,
                                  const double** samplesValue,
                                  const int& numSamples,
                                  const int& locationType,
                                  const int& spherical,
                                  const int& sphericalAccurate,
                                  double** results)
    {
        int exitCode = Success;
        try
        {
            // Projection
            auto projection = meshkernel::Projection::cartesian;
            if (spherical == 1)
            {
                projection = meshkernel::Projection::spherical;
            }
            if (sphericalAccurate == 1)
            {
                projection = meshkernel::Projection::sphericalAccurate;
            }

            // Locations
            const auto location = static_cast<meshkernel::MeshLocations>(locationType);
            const auto locations = ComputeLocations(mesh2d, location);

            // Build the samples
            const auto samples = meshkernel::Sample::ConvertToSamples(numSamples, samplesXCoordinate, samplesYCoordinate, samplesValue);

            // Execute triangulation
            meshkernel::TriangulationInterpolation triangulationInterpolation(locations, samples, projection);
            triangulationInterpolation.Compute();

            // Get the results and copy them back to the results vector
            auto interpolationResults = triangulationInterpolation.GetResults();
            for (auto i = 0; i < interpolationResults.size(); ++i)
            {
                (*results)[i] = interpolationResults[i];
            }
        }
        catch (...)
        {
            exitCode = HandleExceptions(std::current_exception());
        }
        return exitCode;
    }

} // namespace meshkernelapi<|MERGE_RESOLUTION|>--- conflicted
+++ resolved
@@ -2042,13 +2042,8 @@
     }
 
     MKERNEL_API int mkernel_set_frozen_lines_orthogonalize_curvilinear(int meshKernelId,
-<<<<<<< HEAD
                                                                        const GeometryList& firstGridLineNode,
                                                                        const GeometryList& secondGridLineNode)
-=======
-                                                                       const GeometryList& firstLineNode,
-                                                                       const GeometryList& secondLineNode)
->>>>>>> d724904d
     {
         int exitCode = Success;
         try
@@ -2063,22 +2058,14 @@
                 throw std::invalid_argument("MeshKernel: CurvilinearGridOrthogonalization not instantiated.");
             }
 
-<<<<<<< HEAD
             const auto firstPoint = ConvertGeometryListToPointVector(firstGridLineNode);
-=======
-            const auto firstPoint = ConvertGeometryListToPointVector(firstLineNode);
->>>>>>> d724904d
 
             if (firstPoint.empty())
             {
                 throw std::invalid_argument("MeshKernel: first frozen line node not provided.");
             }
 
-<<<<<<< HEAD
             const auto secondPoint = ConvertGeometryListToPointVector(secondGridLineNode);
-=======
-            const auto secondPoint = ConvertGeometryListToPointVector(secondLineNode);
->>>>>>> d724904d
             if (secondPoint.empty())
             {
                 throw std::invalid_argument("MeshKernel: second frozen line node not provided.");
