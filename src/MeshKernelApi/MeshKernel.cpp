--- conflicted
+++ resolved
@@ -1675,14 +1675,9 @@
             }
 
             // Execute
-<<<<<<< HEAD
             meshkernel::CurvilinearGridRefinement curvilinearGridRefinement(meshKernelState[meshKernelId].m_curvilinearGrid, refinement);
-            curvilinearGridRefinement.SetBlock(firstPoint[0], secondPoint[0]);
+            curvilinearGridRefinement.SetBlock(firstPointVector[0], secondPointVector[0]);
             meshKernelState[meshKernelId].m_curvilinearGrid = std::make_shared<meshkernel::CurvilinearGrid>(curvilinearGridRefinement.Compute());
-=======
-            meshkernel::CurvilinearGridRefinement curvilinearGridRefinement(meshKernelState[meshKernelId].m_curvilinearGrid, firstPointVector[0], secondPointVector[0], refinement);
-            curvilinearGridRefinement.Compute();
->>>>>>> 04c3dd0a
         }
         catch (...)
         {
@@ -1716,13 +1711,9 @@
             }
 
             // Execute
-<<<<<<< HEAD
             meshkernel::CurvilinearGridDeRefinement curvilinearGridDeRefinement(meshKernelState[meshKernelId].m_curvilinearGrid);
 
-            curvilinearGridDeRefinement.SetBlock(firstPoint[0], secondPoint[0]);
-=======
-            meshkernel::CurvilinearGridDeRefinement curvilinearGridDeRefinement(meshKernelState[meshKernelId].m_curvilinearGrid, firstPointVector[0], secondPointVector[0]);
->>>>>>> 04c3dd0a
+            curvilinearGridDeRefinement.SetBlock(firstPointVector[0], secondPointVector[0]);
 
             meshKernelState[meshKernelId].m_curvilinearGrid = std::make_shared<meshkernel::CurvilinearGrid>(curvilinearGridDeRefinement.Compute());
         }
