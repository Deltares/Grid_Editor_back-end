//---- GPL ---------------------------------------------------------------------
//
// Copyright (C)  Stichting Deltares, 2011-2020.
//
// This program is free software: you can redistribute it and/or modify
// it under the terms of the GNU General Public License as published by
// the Free Software Foundation version 3.
//
// This program is distributed in the hope that it will be useful,
// but WITHOUT ANY WARRANTY; without even the implied warranty of
// MERCHANTABILITY or FITNESS FOR A PARTICULAR PURPOSE.  See the
// GNU General Public License for more details.
//
// You should have received a copy of the GNU General Public License
// along with this program.  If not, see <http://www.gnu.org/licenses/>.
//
// contact: delft3d.support@deltares.nl
// Stichting Deltares
// P.O. Box 177
// 2600 MH Delft, The Netherlands
//
// All indications and logos of, and references to, "Delft3D" and "Deltares"
// are registered trademarks of Stichting Deltares, and remain the property of
// Stichting Deltares. All rights reserved.
//
//------------------------------------------------------------------------------

#pragma once

#include <utility>
<<<<<<< HEAD
#include <cmath>
#include <vector>

#include "Constants.cpp"
=======
#include <vector>
#include "Constants.cpp"
#include <cmath>
#include <limits>
>>>>>>> 430842fe

namespace meshkernel
{
    template <typename T>
    static bool IsDifferenceLessThanEpsilon(T firstValue, T secondValue)
    {
        return std::abs(firstValue - secondValue) < std::numeric_limits<T>::epsilon();
    }

    enum class Projections
    {
        cartesian,        // jsferic  = 0
        spherical,        // jsferic  = 1
        sphericalAccurate // jasfer3D = 1
    };

    struct Point
    {
        double x;
        double y;

        Point operator+(Point const& rhs) const
        {
            Point point{
                x + rhs.x,
                y + rhs.y};
            return point;
        }

        Point operator+(double const& rhs) const
        {
            Point point{
                x + rhs,
                y + rhs};
            return point;
        }

        Point operator-(Point const& rhs) const
        {
            Point point{
                x - rhs.x,
                y - rhs.y};
            return point;
        }

        Point operator-(double const& rhs) const
        {
            Point point{
                x - rhs,
                y - rhs};
            return point;
        }

        Point operator*(Point const& rhs) const
        {
            Point point{
                x * rhs.x,
                y * rhs.y};
            return point;
        }

        Point operator*(double const& rhs) const
        {
            Point point{
                x * rhs,
                y * rhs};
            return point;
        }

        Point operator/(Point const& rhs) const
        {
            Point point{
                x / rhs.x,
                y / rhs.y};
            return point;
        }

        Point operator/(double const& rhs) const
        {
            Point point{
                x / rhs,
                y / rhs};
            return point;
        }

        bool operator==(const Point& rhs) const
        {
            bool isEqual = IsDifferenceLessThanEpsilon(x, rhs.x) &&
                           IsDifferenceLessThanEpsilon(y, rhs.y);

            return isEqual;
        }

        bool operator!=(const Point& rhs) const
        {
            bool isEqual = IsDifferenceLessThanEpsilon(x, rhs.x) &&
                           IsDifferenceLessThanEpsilon(y, rhs.y);
            return !isEqual;
        }

        void TransformSphericalToCartesian(double referenceLatitude)
        {
            x = x * degrad_hp * earth_radius * std::cos(degrad_hp * referenceLatitude);
            y = y * degrad_hp * earth_radius;
        }

        [[nodiscard]] bool IsValid(const double missingValue = doubleMissingValue) const
        {
            bool isInvalid = IsDifferenceLessThanEpsilon(x, missingValue) ||
                             IsDifferenceLessThanEpsilon(y, missingValue);

            return !isInvalid;
        }
    };

    typedef std::pair<int, int> Edge;

    struct Cartesian3DPoint
    {
        double x;
        double y;
        double z;
    };

    struct Sample
    {
        double x;
        double y;
        double value;

        static auto ConvertToSamples(int numSamples, const double** samplesXCoordinate, const double** samplesYCoordinate, const double** samplesValue)
        {
            // Build the samples
            std::vector<meshkernel::Sample> samples(numSamples);
            for (auto i = 0; i < samples.size(); ++i)
            {
                samples[i].x = (*samplesXCoordinate)[i];
                samples[i].y = (*samplesYCoordinate)[i];
                samples[i].value = (*samplesValue)[i];
            }
            return samples;
        }
    };

    static std::vector<Edge> ConvertToEdgeNodesVector(int numEdges, const int* edge_nodes)
    {
        std::vector<Edge> edges(numEdges);

        int ei = 0;
        for (int e = 0; e < numEdges; e++)
        {
            edges[e].first = edge_nodes[ei];
            ei++;
            edges[e].second = edge_nodes[ei];
            ei++;
        }
        return edges;
    }

    static std::vector<Point> ConvertToNodesVector(int numNodes, const double* nodex, const double* nodey)
    {
        std::vector<Point> nodes(numNodes);
        for (int n = 0; n < numNodes; n++)
        {
            nodes[n].x = nodex[n];
            nodes[n].y = nodey[n];
        }
        return nodes;
    }

    static std::vector<Point> ConvertToFaceCentersVector(int numFaces, const double* facex, const double* facey)
    {
        std::vector<Point> faceCenters(numFaces);
        for (int n = 0; n < numFaces; n++)
        {
            faceCenters[n].x = facex[n];
            faceCenters[n].y = facey[n];
        }
        return faceCenters;
    };

<<<<<<< HEAD
    static std::vector<Edge> ConvertToEdgeNodesVector(int numEdges, const int* edge_nodes)
    {
        std::vector<Edge> edges(numEdges);

        int ei = 0;
        for (int e = 0; e < numEdges; e++)
        {
            edges[e].first = edge_nodes[ei];
            ei++;
            edges[e].second = edge_nodes[ei];
            ei++;
        }
        return edges;
    };

    static std::vector<Point> ConvertToNodesVector(int numNodes, const double* nodex, const double* nodey)
    {
        std::vector<Point> nodes(numNodes);
        for (int n = 0; n < numNodes; n++)
        {
            nodes[n].x = nodex[n];
            nodes[n].y = nodey[n];
        }
        return nodes;
    };

    static std::vector<Point> ConvertToFaceCentersVector(int numFaces, const double* facex, const double* facey)
    {
        std::vector<Point> faceCenters(numFaces);
        for (int n = 0; n < numFaces; n++)
        {
            faceCenters[n].x = facex[n];
            faceCenters[n].y = facey[n];
        }
        return faceCenters;
    };

} // namespace meshkernel
=======
} // namespace meshkernel

>>>>>>> 430842fe
<|MERGE_RESOLUTION|>--- conflicted
+++ resolved
@@ -1,265 +1,216 @@
-//---- GPL ---------------------------------------------------------------------
-//
-// Copyright (C)  Stichting Deltares, 2011-2020.
-//
-// This program is free software: you can redistribute it and/or modify
-// it under the terms of the GNU General Public License as published by
-// the Free Software Foundation version 3.
-//
-// This program is distributed in the hope that it will be useful,
-// but WITHOUT ANY WARRANTY; without even the implied warranty of
-// MERCHANTABILITY or FITNESS FOR A PARTICULAR PURPOSE.  See the
-// GNU General Public License for more details.
-//
-// You should have received a copy of the GNU General Public License
-// along with this program.  If not, see <http://www.gnu.org/licenses/>.
-//
-// contact: delft3d.support@deltares.nl
-// Stichting Deltares
-// P.O. Box 177
-// 2600 MH Delft, The Netherlands
-//
-// All indications and logos of, and references to, "Delft3D" and "Deltares"
-// are registered trademarks of Stichting Deltares, and remain the property of
-// Stichting Deltares. All rights reserved.
-//
-//------------------------------------------------------------------------------
-
-#pragma once
-
-#include <utility>
-<<<<<<< HEAD
-#include <cmath>
-#include <vector>
-
-#include "Constants.cpp"
-=======
-#include <vector>
-#include "Constants.cpp"
-#include <cmath>
-#include <limits>
->>>>>>> 430842fe
-
-namespace meshkernel
-{
-    template <typename T>
-    static bool IsDifferenceLessThanEpsilon(T firstValue, T secondValue)
-    {
-        return std::abs(firstValue - secondValue) < std::numeric_limits<T>::epsilon();
-    }
-
-    enum class Projections
-    {
-        cartesian,        // jsferic  = 0
-        spherical,        // jsferic  = 1
-        sphericalAccurate // jasfer3D = 1
-    };
-
-    struct Point
-    {
-        double x;
-        double y;
-
-        Point operator+(Point const& rhs) const
-        {
-            Point point{
-                x + rhs.x,
-                y + rhs.y};
-            return point;
-        }
-
-        Point operator+(double const& rhs) const
-        {
-            Point point{
-                x + rhs,
-                y + rhs};
-            return point;
-        }
-
-        Point operator-(Point const& rhs) const
-        {
-            Point point{
-                x - rhs.x,
-                y - rhs.y};
-            return point;
-        }
-
-        Point operator-(double const& rhs) const
-        {
-            Point point{
-                x - rhs,
-                y - rhs};
-            return point;
-        }
-
-        Point operator*(Point const& rhs) const
-        {
-            Point point{
-                x * rhs.x,
-                y * rhs.y};
-            return point;
-        }
-
-        Point operator*(double const& rhs) const
-        {
-            Point point{
-                x * rhs,
-                y * rhs};
-            return point;
-        }
-
-        Point operator/(Point const& rhs) const
-        {
-            Point point{
-                x / rhs.x,
-                y / rhs.y};
-            return point;
-        }
-
-        Point operator/(double const& rhs) const
-        {
-            Point point{
-                x / rhs,
-                y / rhs};
-            return point;
-        }
-
-        bool operator==(const Point& rhs) const
-        {
-            bool isEqual = IsDifferenceLessThanEpsilon(x, rhs.x) &&
-                           IsDifferenceLessThanEpsilon(y, rhs.y);
-
-            return isEqual;
-        }
-
-        bool operator!=(const Point& rhs) const
-        {
-            bool isEqual = IsDifferenceLessThanEpsilon(x, rhs.x) &&
-                           IsDifferenceLessThanEpsilon(y, rhs.y);
-            return !isEqual;
-        }
-
-        void TransformSphericalToCartesian(double referenceLatitude)
-        {
-            x = x * degrad_hp * earth_radius * std::cos(degrad_hp * referenceLatitude);
-            y = y * degrad_hp * earth_radius;
-        }
-
-        [[nodiscard]] bool IsValid(const double missingValue = doubleMissingValue) const
-        {
-            bool isInvalid = IsDifferenceLessThanEpsilon(x, missingValue) ||
-                             IsDifferenceLessThanEpsilon(y, missingValue);
-
-            return !isInvalid;
-        }
-    };
-
-    typedef std::pair<int, int> Edge;
-
-    struct Cartesian3DPoint
-    {
-        double x;
-        double y;
-        double z;
-    };
-
-    struct Sample
-    {
-        double x;
-        double y;
-        double value;
-
-        static auto ConvertToSamples(int numSamples, const double** samplesXCoordinate, const double** samplesYCoordinate, const double** samplesValue)
-        {
-            // Build the samples
-            std::vector<meshkernel::Sample> samples(numSamples);
-            for (auto i = 0; i < samples.size(); ++i)
-            {
-                samples[i].x = (*samplesXCoordinate)[i];
-                samples[i].y = (*samplesYCoordinate)[i];
-                samples[i].value = (*samplesValue)[i];
-            }
-            return samples;
-        }
-    };
-
-    static std::vector<Edge> ConvertToEdgeNodesVector(int numEdges, const int* edge_nodes)
-    {
-        std::vector<Edge> edges(numEdges);
-
-        int ei = 0;
-        for (int e = 0; e < numEdges; e++)
-        {
-            edges[e].first = edge_nodes[ei];
-            ei++;
-            edges[e].second = edge_nodes[ei];
-            ei++;
-        }
-        return edges;
-    }
-
-    static std::vector<Point> ConvertToNodesVector(int numNodes, const double* nodex, const double* nodey)
-    {
-        std::vector<Point> nodes(numNodes);
-        for (int n = 0; n < numNodes; n++)
-        {
-            nodes[n].x = nodex[n];
-            nodes[n].y = nodey[n];
-        }
-        return nodes;
-    }
-
-    static std::vector<Point> ConvertToFaceCentersVector(int numFaces, const double* facex, const double* facey)
-    {
-        std::vector<Point> faceCenters(numFaces);
-        for (int n = 0; n < numFaces; n++)
-        {
-            faceCenters[n].x = facex[n];
-            faceCenters[n].y = facey[n];
-        }
-        return faceCenters;
-    };
-
-<<<<<<< HEAD
-    static std::vector<Edge> ConvertToEdgeNodesVector(int numEdges, const int* edge_nodes)
-    {
-        std::vector<Edge> edges(numEdges);
-
-        int ei = 0;
-        for (int e = 0; e < numEdges; e++)
-        {
-            edges[e].first = edge_nodes[ei];
-            ei++;
-            edges[e].second = edge_nodes[ei];
-            ei++;
-        }
-        return edges;
-    };
-
-    static std::vector<Point> ConvertToNodesVector(int numNodes, const double* nodex, const double* nodey)
-    {
-        std::vector<Point> nodes(numNodes);
-        for (int n = 0; n < numNodes; n++)
-        {
-            nodes[n].x = nodex[n];
-            nodes[n].y = nodey[n];
-        }
-        return nodes;
-    };
-
-    static std::vector<Point> ConvertToFaceCentersVector(int numFaces, const double* facex, const double* facey)
-    {
-        std::vector<Point> faceCenters(numFaces);
-        for (int n = 0; n < numFaces; n++)
-        {
-            faceCenters[n].x = facex[n];
-            faceCenters[n].y = facey[n];
-        }
-        return faceCenters;
-    };
-
-} // namespace meshkernel
-=======
-} // namespace meshkernel
-
->>>>>>> 430842fe
+//---- GPL ---------------------------------------------------------------------
+//
+// Copyright (C)  Stichting Deltares, 2011-2020.
+//
+// This program is free software: you can redistribute it and/or modify
+// it under the terms of the GNU General Public License as published by
+// the Free Software Foundation version 3.
+//
+// This program is distributed in the hope that it will be useful,
+// but WITHOUT ANY WARRANTY; without even the implied warranty of
+// MERCHANTABILITY or FITNESS FOR A PARTICULAR PURPOSE.  See the
+// GNU General Public License for more details.
+//
+// You should have received a copy of the GNU General Public License
+// along with this program.  If not, see <http://www.gnu.org/licenses/>.
+//
+// contact: delft3d.support@deltares.nl
+// Stichting Deltares
+// P.O. Box 177
+// 2600 MH Delft, The Netherlands
+//
+// All indications and logos of, and references to, "Delft3D" and "Deltares"
+// are registered trademarks of Stichting Deltares, and remain the property of
+// Stichting Deltares. All rights reserved.
+//
+//------------------------------------------------------------------------------
+
+#pragma once
+
+#include <utility>
+#include <vector>
+#include "Constants.cpp"
+#include <cmath>
+#include <limits>
+
+namespace meshkernel
+{
+    template <typename T>
+    static bool IsDifferenceLessThanEpsilon(T firstValue, T secondValue)
+    {
+        return std::abs(firstValue - secondValue) < std::numeric_limits<T>::epsilon();
+    }
+
+    enum class Projections
+    {
+        cartesian,        // jsferic  = 0
+        spherical,        // jsferic  = 1
+        sphericalAccurate // jasfer3D = 1
+    };
+
+    struct Point
+    {
+        double x;
+        double y;
+
+        Point operator+(Point const& rhs) const
+        {
+            Point point{
+                x + rhs.x,
+                y + rhs.y};
+            return point;
+        }
+
+        Point operator+(double const& rhs) const
+        {
+            Point point{
+                x + rhs,
+                y + rhs};
+            return point;
+        }
+
+        Point operator-(Point const& rhs) const
+        {
+            Point point{
+                x - rhs.x,
+                y - rhs.y};
+            return point;
+        }
+
+        Point operator-(double const& rhs) const
+        {
+            Point point{
+                x - rhs,
+                y - rhs};
+            return point;
+        }
+
+        Point operator*(Point const& rhs) const
+        {
+            Point point{
+                x * rhs.x,
+                y * rhs.y};
+            return point;
+        }
+
+        Point operator*(double const& rhs) const
+        {
+            Point point{
+                x * rhs,
+                y * rhs};
+            return point;
+        }
+
+        Point operator/(Point const& rhs) const
+        {
+            Point point{
+                x / rhs.x,
+                y / rhs.y};
+            return point;
+        }
+
+        Point operator/(double const& rhs) const
+        {
+            Point point{
+                x / rhs,
+                y / rhs};
+            return point;
+        }
+
+        bool operator==(const Point& rhs) const
+        {
+            bool isEqual = IsDifferenceLessThanEpsilon(x, rhs.x) &&
+                           IsDifferenceLessThanEpsilon(y, rhs.y);
+
+            return isEqual;
+        }
+
+        bool operator!=(const Point& rhs) const
+        {
+            bool isEqual = IsDifferenceLessThanEpsilon(x, rhs.x) &&
+                           IsDifferenceLessThanEpsilon(y, rhs.y);
+            return !isEqual;
+        }
+
+        void TransformSphericalToCartesian(double referenceLatitude)
+        {
+            x = x * degrad_hp * earth_radius * std::cos(degrad_hp * referenceLatitude);
+            y = y * degrad_hp * earth_radius;
+        }
+
+        [[nodiscard]] bool IsValid(const double missingValue = doubleMissingValue) const
+        {
+            bool isInvalid = IsDifferenceLessThanEpsilon(x, missingValue) ||
+                             IsDifferenceLessThanEpsilon(y, missingValue);
+
+            return !isInvalid;
+        }
+    };
+
+    typedef std::pair<int, int> Edge;
+
+    struct Cartesian3DPoint
+    {
+        double x;
+        double y;
+        double z;
+    };
+
+    struct Sample
+    {
+        double x;
+        double y;
+        double value;
+
+        static auto ConvertToSamples(int numSamples, const double** samplesXCoordinate, const double** samplesYCoordinate, const double** samplesValue)
+        {
+            // Build the samples
+            std::vector<meshkernel::Sample> samples(numSamples);
+            for (auto i = 0; i < samples.size(); ++i)
+            {
+                samples[i].x = (*samplesXCoordinate)[i];
+                samples[i].y = (*samplesYCoordinate)[i];
+                samples[i].value = (*samplesValue)[i];
+            }
+            return samples;
+        }
+    };
+
+    static std::vector<Edge> ConvertToEdgeNodesVector(int numEdges, const int* edge_nodes)
+    {
+        std::vector<Edge> edges(numEdges);
+
+        int ei = 0;
+        for (int e = 0; e < numEdges; e++)
+        {
+            edges[e].first = edge_nodes[ei];
+            ei++;
+            edges[e].second = edge_nodes[ei];
+            ei++;
+        }
+        return edges;
+    }
+
+    static std::vector<Point> ConvertToNodesVector(int numNodes, const double* nodex, const double* nodey)
+    {
+        std::vector<Point> nodes(numNodes);
+        for (int n = 0; n < numNodes; n++)
+        {
+            nodes[n].x = nodex[n];
+            nodes[n].y = nodey[n];
+        }
+        return nodes;
+    }
+
+    static std::vector<Point> ConvertToFaceCentersVector(int numFaces, const double* facex, const double* facey)
+    {
+        std::vector<Point> faceCenters(numFaces);
+        for (int n = 0; n < numFaces; n++)
+        {
+            faceCenters[n].x = facex[n];
+            faceCenters[n].y = facey[n];
+        }
+        return faceCenters;
+    };
+
+} // namespace meshkernel