//---- GPL ---------------------------------------------------------------------
//
// Copyright (C)  Stichting Deltares, 2011-2020.
//
// This program is free software: you can redistribute it and/or modify
// it under the terms of the GNU General Public License as published by
// the Free Software Foundation version 3.
//
// This program is distributed in the hope that it will be useful,
// but WITHOUT ANY WARRANTY; without even the implied warranty of
// MERCHANTABILITY or FITNESS FOR A PARTICULAR PURPOSE.  See the
// GNU General Public License for more details.
//
// You should have received a copy of the GNU General Public License
// along with this program.  If not, see <http://www.gnu.org/licenses/>.
//
// contact: delft3d.support@deltares.nl
// Stichting Deltares
// P.O. Box 177
// 2600 MH Delft, The Netherlands
//
// All indications and logos of, and references to, "Delft3D" and "Deltares"
// are registered trademarks of Stichting Deltares, and remain the property of
// Stichting Deltares. All rights reserved.
//
//------------------------------------------------------------------------------

#include <map>
#include <stdexcept>
#include <string>
#include <sstream>

#include "MeshKernel.hpp"
#include "Constants.cpp"
#include "CurvilinearGrid.hpp"
#include "CurvilinearGridFromPolygon.hpp"
#include "CurvilinearGridFromSplines.hpp"
#include "CurvilinearGridFromSplinesTransfinite.hpp"
#include "CurvilinearParametersNative.hpp"
#include "Entities.hpp"
#include "FlipEdges.hpp"
#include "LandBoundaries.hpp"
#include "Mesh.hpp"
#include "MeshRefinement.hpp"
#include "Operations.cpp"
#include "OrthogonalizationAndSmoothing.hpp"
#include "Orthogonalizer.hpp"
#include "Polygons.hpp"
#include "Smoother.hpp"
#include "Splines.hpp"
#include "SplinesToCurvilinearParametersNative.hpp"
<<<<<<< HEAD
#include "TriangulationInterpolation.hpp"

// The vector containing the mesh instances
static std::vector<std::shared_ptr<meshkernel::Mesh>> meshInstances;

// For interactivity
static std::map<int, std::shared_ptr<meshkernel::OrthogonalizationAndSmoothing>> orthogonalizationInstances;
static std::map<int, std::shared_ptr<meshkernel::CurvilinearGridFromSplines>> curvilinearGridFromSplinesInstances;
=======
#include "AveragingInterpolation.hpp"
>>>>>>> 430842fe

namespace meshkernelapi
{
    // The vector containing the mesh instances
    static std::vector<std::shared_ptr<meshkernel::Mesh>> meshInstances;

    // For interactivity
    static std::map<int, std::shared_ptr<meshkernel::OrthogonalizationAndSmoothing>> orthogonalizationInstances;
    static std::map<int, std::shared_ptr<meshkernel::CurvilinearGridFromSplines>> curvilinearGridFromSplinesInstances;

    enum error
    {
        Success = 0,         // 0b0000
        Exception = 1,       // 0b0001
        InvalidGeometry = 2, // 0b0010
    };

    static char exceptionMessage[512] = "";

    // TODO: Return result instead of relying on second input parameter
    static void ConvertGeometryListNativeToPointVector(const GeometryListNative& geometryListIn, std::vector<meshkernel::Point>& result)
    {
        if (geometryListIn.numberOfCoordinates == 0)
        {
            return;
        }
        result.resize(geometryListIn.numberOfCoordinates);

        for (int i = 0; i < geometryListIn.numberOfCoordinates; i++)
        {
            result[i] = {geometryListIn.xCoordinates[i], geometryListIn.yCoordinates[i]};
        }
    }

    // TODO: Return result instead of relying on second input parameter
    static void ConvertGeometryListNativeToSampleVector(const GeometryListNative& geometryListIn, std::vector<meshkernel::Sample>& result)
    {
        if (geometryListIn.numberOfCoordinates == 0)
        {
            throw std::invalid_argument("MeshKernel: The samples are empty.");
        }
        result.resize(geometryListIn.numberOfCoordinates);

        for (int i = 0; i < geometryListIn.numberOfCoordinates; i++)
        {
            result[i] = {geometryListIn.xCoordinates[i], geometryListIn.yCoordinates[i], geometryListIn.zCoordinates[i]};
        }
    }

    // TODO: Return result instead of relying on second input parameter
    static void ConvertPointVectorToGeometryListNative(std::vector<meshkernel::Point> pointVector, GeometryListNative& result)
    {
        if (pointVector.size() < result.numberOfCoordinates)
        {
            throw std::invalid_argument("MeshKernel: Invalid memory allocation, the point-vector size is smaller than the number of coordinates.");
        }

        for (int i = 0; i < result.numberOfCoordinates; i++)
        {
            result.xCoordinates[i] = pointVector[i].x;
            result.yCoordinates[i] = pointVector[i].y;
        }
    }

    static bool SetSplines(const GeometryListNative& geometryListIn, meshkernel::Splines& spline)
    {
        if (geometryListIn.numberOfCoordinates == 0)
        {
            return false;
        }

        std::vector<meshkernel::Point> splineCornerPoints;
        ConvertGeometryListNativeToPointVector(geometryListIn, splineCornerPoints);

        std::vector<std::vector<size_t>> indexes(splineCornerPoints.size(), std::vector<size_t>(2, 0));
        int pos = FindIndexes(splineCornerPoints, 0, splineCornerPoints.size(), meshkernel::doubleMissingValue, indexes);
        indexes.resize(pos);

        for (auto i = 0; i < indexes.size(); i++)
        {
            int size = int(indexes[i][1]) - int(indexes[i][0]) + 1;
            if (size > 0)
            {
                spline.AddSpline(splineCornerPoints, indexes[i][0], size);
            }
        }

        return true;
    }

    static bool SetMeshGeometry(int meshKernelId, MeshGeometryDimensions& meshGeometryDimensions, MeshGeometry& meshGeometry)
    {
        if (meshKernelId >= meshInstances.size())
        {
            return false;
        }

        meshGeometry.nodex = &(meshInstances[meshKernelId]->m_nodex[0]);
        meshGeometry.nodey = &(meshInstances[meshKernelId]->m_nodey[0]);
        meshGeometry.nodez = &(meshInstances[meshKernelId]->m_nodez[0]);
        meshGeometry.edge_nodes = &(meshInstances[meshKernelId]->m_edgeNodes[0]);

        meshGeometryDimensions.maxnumfacenodes = meshkernel::maximumNumberOfNodesPerFace;
        meshGeometryDimensions.numface = meshInstances[meshKernelId]->GetNumFaces();
        if (meshGeometryDimensions.numface > 0)
        {
            meshGeometry.face_nodes = &(meshInstances[meshKernelId]->m_faceNodes[0]);
            meshGeometry.facex = &(meshInstances[meshKernelId]->m_facesCircumcentersx[0]);
            meshGeometry.facey = &(meshInstances[meshKernelId]->m_facesCircumcentersy[0]);
            meshGeometry.facez = &(meshInstances[meshKernelId]->m_facesCircumcentersz[0]);
        }

        if (meshInstances[meshKernelId]->GetNumNodes() == 1)
        {
            meshGeometryDimensions.numnode = 0;
            meshGeometryDimensions.numedge = 0;
        }
        else
        {
            meshGeometryDimensions.numnode = meshInstances[meshKernelId]->GetNumNodes();
            meshGeometryDimensions.numedge = meshInstances[meshKernelId]->GetNumEdges();
        }

        return true;
    }

    static std::vector<meshkernel::Point> ComputeLocations(const MeshGeometryDimensions& meshGeometryDimensions, const MeshGeometry& meshGeometry, meshkernel::InterpolationLocation interpolationLocation)
    {
        std::vector<meshkernel::Point> locations;
        if (interpolationLocation == meshkernel::InterpolationLocation::Nodes)
        {
            locations = meshkernel::ConvertToNodesVector(meshGeometryDimensions.numnode, meshGeometry.nodex, meshGeometry.nodey);
        }
        if (interpolationLocation == meshkernel::InterpolationLocation::Edges)
        {
            const auto edges = meshkernel::ConvertToEdgeNodesVector(meshGeometryDimensions.numedge, meshGeometry.edge_nodes);
            const auto nodes = meshkernel::ConvertToNodesVector(meshGeometryDimensions.numnode, meshGeometry.nodex, meshGeometry.nodey);
            ComputeEdgeCenters(meshGeometryDimensions.numedge, nodes, edges, locations);
        }
        if (interpolationLocation == meshkernel::InterpolationLocation::Faces)
        {
            locations = meshkernel::ConvertToFaceCentersVector(meshGeometryDimensions.numface, meshGeometry.facex, meshGeometry.facey);
        }

        return locations;
    }

    MKERNEL_API int mkernel_new_mesh(int& meshKernelId)
    {
        meshKernelId = int(meshInstances.size());
        meshInstances.push_back(std::make_shared<meshkernel::Mesh>());
        return 0;
    };

    MKERNEL_API int mkernel_deallocate_state(int meshKernelId)
    {
        if (meshKernelId < 0 && meshKernelId >= meshInstances.size())
        {
            return -1;
        }

        meshInstances.erase(meshInstances.begin() + meshKernelId);
        return 0;
    }

    MKERNEL_API int mkernel_delete_mesh(int meshKernelId, GeometryListNative& geometryListIn, int deletionOption, bool invertDeletion)
    {
        int exitCode = Success;
        try
        {
            if (meshKernelId >= meshInstances.size())
            {
                throw std::invalid_argument("MeshKernel: The selected mesh does not exist.");
            }
            if (meshInstances[meshKernelId]->GetNumNodes() <= 0)
            {
                return exitCode;
            }
            std::vector<meshkernel::Point> polygonPoints;
            ConvertGeometryListNativeToPointVector(geometryListIn, polygonPoints);

            meshkernel::Polygons polygon(polygonPoints, meshInstances[meshKernelId]->m_projection);
            meshInstances[meshKernelId]->DeleteMesh(polygon, deletionOption, invertDeletion);
        }
        catch (const std::exception& e)
        {
            strcpy_s(exceptionMessage, sizeof exceptionMessage, e.what());
            exitCode |= Exception;
        }
        return exitCode;
    }

    MKERNEL_API int mkernel_set_state(int meshKernelId, const MeshGeometryDimensions& meshGeometryDimensions, const MeshGeometry& meshGeometry, bool isGeographic)
    {
        int exitCode = Success;
        try
        {
            if (meshKernelId >= meshInstances.size())
            {
                throw std::invalid_argument("MeshKernel: The selected mesh does not exist.");
            }

            const auto edges = meshkernel::ConvertToEdgeNodesVector(meshGeometryDimensions.numedge, meshGeometry.edge_nodes);
            const auto nodes = meshkernel::ConvertToNodesVector(meshGeometryDimensions.numnode, meshGeometry.nodex, meshGeometry.nodey);

            // spherical or cartesian
            if (isGeographic)
            {
                meshInstances[meshKernelId]->Set(edges, nodes, meshkernel::Projections::spherical);
            }
            else
            {
                meshInstances[meshKernelId]->Set(edges, nodes, meshkernel::Projections::cartesian);
            }
        }
        catch (const std::exception& e)
        {
            strcpy_s(exceptionMessage, sizeof exceptionMessage, e.what());
            exitCode |= Exception;
        }
        return exitCode;
    }

    MKERNEL_API int mkernel_get_mesh(int meshKernelId, MeshGeometryDimensions& meshGeometryDimensions, MeshGeometry& meshGeometry)
    {
        int exitCode = Success;
        try
        {
            if (meshKernelId >= meshInstances.size())
            {
                throw std::invalid_argument("MeshKernel: The selected mesh does not exist.");
            }

            meshInstances[meshKernelId]->SetFlatCopies(meshkernel::Mesh::AdministrationOptions::AdministrateMeshEdges);

            SetMeshGeometry(meshKernelId, meshGeometryDimensions, meshGeometry);
        }
        catch (const std::exception& e)
        {
            strcpy_s(exceptionMessage, sizeof exceptionMessage, e.what());
            exitCode |= Exception;
        }
        return exitCode;
    }

    MKERNEL_API int mkernel_find_faces(int meshKernelId, MeshGeometryDimensions& meshGeometryDimensions, MeshGeometry& meshGeometry)
    {
        int exitCode = Success;
        try
        {
            if (meshKernelId >= meshInstances.size())
            {
                throw std::invalid_argument("MeshKernel: The selected mesh does not exist.");
            }
            meshInstances[meshKernelId]->SetFlatCopies(meshkernel::Mesh::AdministrationOptions::AdministrateMeshEdgesAndFaces);

            SetMeshGeometry(meshKernelId, meshGeometryDimensions, meshGeometry);
        }
        catch (const std::exception& e)
        {
            strcpy_s(exceptionMessage, sizeof exceptionMessage, e.what());
            exitCode |= Exception;
        }
        return exitCode;
    }

    MKERNEL_API int mkernel_orthogonalize(int meshKernelId,
                                          int isTriangulationRequired,
                                          int isAccountingForLandBoundariesRequired,
                                          int projectToLandBoundaryOption,
                                          const OrthogonalizationParametersNative& orthogonalizationParametersNative,
                                          const GeometryListNative& geometryListNativePolygon,
                                          const GeometryListNative& geometryListNativeLandBoundaries)
    {
        int exitCode = Success;
        try
        {
            if (meshKernelId >= meshInstances.size())
            {
                throw std::invalid_argument("MeshKernel: The selected mesh does not exist.");
            }
            if (meshInstances[meshKernelId]->GetNumNodes() <= 0)
            {
                return exitCode;
            }

            // build enclosing polygon
            std::vector<meshkernel::Point> nodes(geometryListNativePolygon.numberOfCoordinates);
            for (int i = 0; i < geometryListNativePolygon.numberOfCoordinates; i++)
            {
                nodes[i].x = geometryListNativePolygon.xCoordinates[i];
                nodes[i].y = geometryListNativePolygon.yCoordinates[i];
            }

            auto polygon = std::make_shared<meshkernel::Polygons>(nodes, meshInstances[meshKernelId]->m_projection);

            // build land boundary
            std::vector<meshkernel::Point> landBoundaries(geometryListNativeLandBoundaries.numberOfCoordinates);
            for (int i = 0; i < geometryListNativeLandBoundaries.numberOfCoordinates; i++)
            {
                landBoundaries[i].x = geometryListNativeLandBoundaries.xCoordinates[i];
                landBoundaries[i].y = geometryListNativeLandBoundaries.yCoordinates[i];
            }

            auto orthogonalizer = std::make_shared<meshkernel::Orthogonalizer>(meshInstances[meshKernelId]);
            auto smoother = std::make_shared<meshkernel::Smoother>(meshInstances[meshKernelId]);
            auto landBoundary = std::make_shared<meshkernel::LandBoundaries>(landBoundaries, meshInstances[meshKernelId], polygon);

            meshkernel::OrthogonalizationAndSmoothing ortogonalization(meshInstances[meshKernelId],
                                                                       smoother,
                                                                       orthogonalizer,
                                                                       polygon,
                                                                       landBoundary,
                                                                       projectToLandBoundaryOption,
                                                                       orthogonalizationParametersNative);
            ortogonalization.Initialize();
            ortogonalization.Compute();
        }
        catch (const std::exception& e)
        {
            strcpy_s(exceptionMessage, sizeof exceptionMessage, e.what());
            exitCode |= Exception;
        }
        return exitCode;
    }

    MKERNEL_API int mkernel_orthogonalize_initialize(int meshKernelId,
                                                     int isTriangulationRequired,
                                                     int isAccountingForLandBoundariesRequired,
                                                     int projectToLandBoundaryOption,
                                                     OrthogonalizationParametersNative& orthogonalizationParametersNative,
                                                     GeometryListNative& geometryListNativePolygon,
                                                     GeometryListNative& geometryListNativeLandBoundaries)
    {
        int exitCode = Success;
        try
        {
            if (meshKernelId >= meshInstances.size())
            {
                throw std::invalid_argument("MeshKernel: The selected mesh does not exist.");
            }

            if (meshInstances[meshKernelId]->GetNumNodes() <= 0)
            {
                return exitCode;
            }

            // build enclosing polygon
            std::vector<meshkernel::Point> nodes(geometryListNativePolygon.numberOfCoordinates);
            for (int i = 0; i < geometryListNativePolygon.numberOfCoordinates; i++)
            {
                nodes[i].x = geometryListNativePolygon.xCoordinates[i];
                nodes[i].y = geometryListNativePolygon.yCoordinates[i];
            }

            // build land boundary
            std::vector<meshkernel::Point> landBoundaries(geometryListNativeLandBoundaries.numberOfCoordinates);
            for (int i = 0; i < geometryListNativeLandBoundaries.numberOfCoordinates; i++)
            {
                landBoundaries[i].x = geometryListNativeLandBoundaries.xCoordinates[i];
                landBoundaries[i].y = geometryListNativeLandBoundaries.yCoordinates[i];
            }

            auto orthogonalizer = std::make_shared<meshkernel::Orthogonalizer>(meshInstances[meshKernelId]);
            auto smoother = std::make_shared<meshkernel::Smoother>(meshInstances[meshKernelId]);
            auto polygon = std::make_shared<meshkernel::Polygons>(nodes, meshInstances[meshKernelId]->m_projection);
            auto landBoundary = std::make_shared<meshkernel::LandBoundaries>(landBoundaries, meshInstances[meshKernelId], polygon);

            auto orthogonalizationInstance = std::make_shared<meshkernel::OrthogonalizationAndSmoothing>(meshInstances[meshKernelId],
                                                                                                         smoother,
                                                                                                         orthogonalizer,
                                                                                                         polygon,
                                                                                                         landBoundary,
                                                                                                         projectToLandBoundaryOption,
                                                                                                         orthogonalizationParametersNative);
            orthogonalizationInstance->Initialize();

            orthogonalizationInstances.insert({meshKernelId, orthogonalizationInstance});
        }
        catch (const std::exception& e)
        {
            strcpy_s(exceptionMessage, sizeof exceptionMessage, e.what());
            exitCode |= Exception;
        }
        return exitCode;
    }

    MKERNEL_API int mkernel_orthogonalize_prepare_outer_iteration(int meshKernelId)
    {
        int exitCode = Success;
        try
        {
            if (meshKernelId >= meshInstances.size())
            {
                throw std::invalid_argument("MeshKernel: The selected mesh does not exist.");
            }

            if (meshInstances[meshKernelId]->GetNumNodes() <= 0)
            {
                return exitCode;
            }

            orthogonalizationInstances[meshKernelId]->PrepareOuterIteration();
        }
        catch (const std::exception& e)
        {
            strcpy_s(exceptionMessage, sizeof exceptionMessage, e.what());
            exitCode |= Exception;
        }
        return exitCode;
    }

    MKERNEL_API int mkernel_orthogonalize_inner_iteration(int meshKernelId)
    {
        int exitCode = Success;
        try
        {
            if (meshKernelId >= meshInstances.size())
            {
                throw std::invalid_argument("MeshKernel: The selected mesh does not exist.");
            }

            if (meshInstances[meshKernelId]->GetNumNodes() <= 0)
            {
                return exitCode;
            }

            orthogonalizationInstances[meshKernelId]->InnerIteration();
        }
        catch (const std::exception& e)
        {
            strcpy_s(exceptionMessage, sizeof exceptionMessage, e.what());
            exitCode |= Exception;
        }
        return exitCode;
    }

    MKERNEL_API int mkernel_orthogonalize_finalize_outer_iteration(int meshKernelId)
    {
        int exitCode = Success;
        try
        {
            if (meshKernelId >= meshInstances.size())
            {
                throw std::invalid_argument("MeshKernel: The selected mesh does not exist.");
            }

            if (meshInstances[meshKernelId]->GetNumNodes() <= 0)
            {
                return exitCode;
            }

            orthogonalizationInstances[meshKernelId]->FinalizeOuterIteration();
        }
        catch (const std::exception& e)
        {
            strcpy_s(exceptionMessage, sizeof exceptionMessage, e.what());
            exitCode |= Exception;
        }
        return exitCode;
    }

    MKERNEL_API int mkernel_orthogonalize_delete(int meshKernelId)
    {
        int exitCode = Success;
        try
        {
            if (meshKernelId >= meshInstances.size())
            {
                throw std::invalid_argument("MeshKernel: The selected mesh does not exist.");
            }

            if (meshInstances[meshKernelId]->GetNumNodes() <= 0)
            {
                return exitCode;
            }

            orthogonalizationInstances.erase(meshKernelId);
        }
        catch (const std::exception& e)
        {
            strcpy_s(exceptionMessage, sizeof exceptionMessage, e.what());
            exitCode |= Exception;
        }
        return exitCode;
    }

    MKERNEL_API int mkernel_get_orthogonality(int meshKernelId, GeometryListNative& geometryList)
    {
        int exitCode = Success;
        try
        {
            if (meshKernelId >= meshInstances.size())
            {
                throw std::invalid_argument("MeshKernel: The selected mesh does not exist.");
            }

            if (meshInstances[meshKernelId]->GetNumNodes() <= 0)
            {
                return exitCode;
            }

            meshInstances[meshKernelId]->GetOrthogonality(geometryList.zCoordinates);
        }
        catch (const std::exception& e)
        {
            strcpy_s(exceptionMessage, sizeof exceptionMessage, e.what());
            exitCode |= Exception;
        }
        return exitCode;
    }

    MKERNEL_API int mkernel_get_smoothness(int meshKernelId, GeometryListNative& geometryList)
    {
        int exitCode = Success;
        try
        {
            if (meshKernelId >= meshInstances.size())
            {
                throw std::invalid_argument("MeshKernel: The selected mesh does not exist.");
            }

            if (meshInstances[meshKernelId]->GetNumNodes() <= 0)
            {
                return exitCode;
            }

            meshInstances[meshKernelId]->GetSmoothness(geometryList.zCoordinates);
        }
        catch (const std::exception& e)
        {
            strcpy_s(exceptionMessage, sizeof exceptionMessage, e.what());
            exitCode |= Exception;
        }
        return exitCode;
    }

    MKERNEL_API int mkernel_get_splines(const GeometryListNative& geometryListIn,
                                        GeometryListNative& geometry_list_out,
                                        int number_of_points_between_vertices)
    {
        int exitCode = Success;
        try
        {
            if (geometryListIn.numberOfCoordinates == 0)
            {
                throw std::invalid_argument("MeshKernel: The number of coordinates of the given geometry is zero.");
            }

            std::vector<meshkernel::Point> splines(geometryListIn.numberOfCoordinates);
            for (int i = 0; i < geometryListIn.numberOfCoordinates; i++)
            {
                splines[i].x = geometryListIn.xCoordinates[i];
                splines[i].y = geometryListIn.yCoordinates[i];
            }

            std::vector<std::vector<size_t>> indexes(geometryListIn.numberOfCoordinates, std::vector<size_t>(2));
            int numSplines = FindIndexes(splines, 0, splines.size(), meshkernel::doubleMissingValue, indexes);
            std::vector<meshkernel::Point> coordinatesDerivatives(geometryListIn.numberOfCoordinates);

            int index = 0;
            for (int s = 0; s < numSplines; s++)
            {
                std::vector<meshkernel::Point> coordinates(splines.begin() + indexes[s][0], splines.begin() + int(indexes[s][1]) + 1);
                int numNodes = int(indexes[s][1]) - int(indexes[s][0]) + 1;
                meshkernel::Splines::SecondOrderDerivative(coordinates, numNodes, coordinatesDerivatives);

                for (int n = 0; n < numNodes - 1; n++)
                {
                    for (int p = 0; p <= number_of_points_between_vertices; p++)
                    {

                        double pointAdimensionalCoordinate = n + double(p) / double(number_of_points_between_vertices);
                        meshkernel::Point pointCoordinate{meshkernel::doubleMissingValue, meshkernel::doubleMissingValue};
                        bool successful = InterpolateSplinePoint(coordinates, coordinatesDerivatives, pointAdimensionalCoordinate, pointCoordinate);
                        if (!successful)
                        {
                            break;
                        }

                        geometry_list_out.xCoordinates[index] = pointCoordinate.x;
                        geometry_list_out.yCoordinates[index] = pointCoordinate.y;
                        geometry_list_out.zCoordinates[index] = meshkernel::doubleMissingValue;
                        index++;
                    }
                }

                geometry_list_out.xCoordinates[index] = meshkernel::doubleMissingValue;
                geometry_list_out.yCoordinates[index] = meshkernel::doubleMissingValue;
                geometry_list_out.zCoordinates[index] = meshkernel::doubleMissingValue;
                index++;
            }

            geometry_list_out.numberOfCoordinates = index - 1;
        }
        catch (const std::exception& e)
        {
            strcpy_s(exceptionMessage, sizeof exceptionMessage, e.what());
            exitCode |= Exception;
        }
        return exitCode;
    }

    MKERNEL_API int mkernel_make_mesh(int meshKernelId, const MakeGridParametersNative& makeGridParameters, const GeometryListNative& geometryListNative)
    {
        int exitCode = Success;
        try
        {
            if (meshKernelId >= meshInstances.size())
            {
                throw std::invalid_argument("MeshKernel: The selected mesh does not exist.");
            }
            std::vector<meshkernel::Point> result;
            ConvertGeometryListNativeToPointVector(geometryListNative, result);

            meshkernel::Polygons polygon(result, meshInstances[meshKernelId]->m_projection);

            meshkernel::Mesh mesh;
            mesh.MakeMesh(makeGridParameters, polygon);

            *meshInstances[meshKernelId] += mesh;
        }
        catch (const std::exception& e)
        {
            strcpy_s(exceptionMessage, sizeof exceptionMessage, e.what());
            exitCode |= Exception;
        }
        return exitCode;
    }

    MKERNEL_API int mkernel_make_mesh_from_polygon(int meshKernelId, const GeometryListNative& disposableGeometryListIn)
    {
        int exitCode = Success;
        try
        {
            if (meshKernelId >= meshInstances.size())
            {
                throw std::invalid_argument("MeshKernel: The selected mesh does not exist.");
            }
            std::vector<meshkernel::Point> result;
            ConvertGeometryListNativeToPointVector(disposableGeometryListIn, result);

            meshkernel::Polygons polygon(result, meshInstances[meshKernelId]->m_projection);

            std::vector<std::vector<meshkernel::Point>> generatedPoints;
            polygon.CreatePointsInPolygons(generatedPoints);

            meshkernel::Mesh mesh(generatedPoints[0], polygon, meshInstances[meshKernelId]->m_projection);
            *meshInstances[meshKernelId] += mesh;
        }
        catch (const std::exception& e)
        {
            strcpy_s(exceptionMessage, sizeof exceptionMessage, e.what());
            exitCode |= Exception;
        }
        return exitCode;
    }

    MKERNEL_API int mkernel_make_mesh_from_samples(int meshKernelId, GeometryListNative& geometryListNative)
    {
        int exitCode = Success;
        try
        {
            if (meshKernelId >= meshInstances.size())
            {
                throw std::invalid_argument("MeshKernel: The selected mesh does not exist.");
            }
            std::vector<meshkernel::Point> samplePoints;
            ConvertGeometryListNativeToPointVector(geometryListNative, samplePoints);

            meshkernel::Polygons polygon;
            meshkernel::Mesh mesh(samplePoints, polygon, meshInstances[meshKernelId]->m_projection);
            *meshInstances[meshKernelId] += mesh;
        }
        catch (const std::exception& e)
        {
            strcpy_s(exceptionMessage, sizeof exceptionMessage, e.what());
            exitCode |= Exception;
        }
        return exitCode;
    }

    MKERNEL_API int mkernel_copy_mesh_boundaries_to_polygon(int meshKernelId, GeometryListNative& geometryListNative)
    {
        int exitCode = Success;
        try
        {
            if (meshKernelId >= meshInstances.size())
            {
                throw std::invalid_argument("MeshKernel: The selected mesh does not exist.");
            }
            meshkernel::Polygons polygon;
            std::vector<meshkernel::Point> meshBoundaryPolygon;

            int numNodesBoundaryPolygons;
            polygon.MeshBoundaryToPolygon(*meshInstances[meshKernelId], meshBoundaryPolygon, numNodesBoundaryPolygons);

            ConvertPointVectorToGeometryListNative(meshBoundaryPolygon, geometryListNative);
        }
        catch (const std::exception& e)
        {
            strcpy_s(exceptionMessage, sizeof exceptionMessage, e.what());
            exitCode |= Exception;
        }
        return exitCode;
    }

    MKERNEL_API int mkernel_copy_mesh_boundaries_to_polygon_count_vertices(int meshKernelId, int& numberOfPolygonVertices)
    {
        int exitCode = Success;
        try
        {
            if (meshKernelId >= meshInstances.size())
            {
                throw std::invalid_argument("MeshKernel: The selected mesh does not exist.");
            }
            meshkernel::Polygons polygon;
            std::vector<meshkernel::Point> meshBoundaryPolygon;

            polygon.MeshBoundaryToPolygon(*meshInstances[meshKernelId], meshBoundaryPolygon, numberOfPolygonVertices);
        }
        catch (const std::exception& e)
        {
            strcpy_s(exceptionMessage, sizeof exceptionMessage, e.what());
            exitCode |= Exception;
        }
        return exitCode;
    }

    MKERNEL_API int mkernel_refine_polygon(int meshKernelId, const GeometryListNative& geometryListIn, int firstIndex, int secondIndex, double distance, GeometryListNative& geometryListOut)
    {
        int exitCode = Success;
        try
        {
            if (meshKernelId >= meshInstances.size())
            {
                throw std::invalid_argument("MeshKernel: The selected mesh does not exist.");
            }
            std::vector<meshkernel::Point> polygonPoints;
            ConvertGeometryListNativeToPointVector(geometryListIn, polygonPoints);

            meshkernel::Polygons polygon(polygonPoints, meshInstances[meshKernelId]->m_projection);

            std::vector<meshkernel::Point> refinedPolygon;
            polygon.RefinePolygonPart(firstIndex, secondIndex, distance, refinedPolygon);

            ConvertPointVectorToGeometryListNative(refinedPolygon, geometryListOut);
        }
        catch (const std::exception& e)
        {
            strcpy_s(exceptionMessage, sizeof exceptionMessage, e.what());
            exitCode |= Exception;
        }
        return exitCode;
    }

    MKERNEL_API int mkernel_refine_polygon_count(int meshKernelId, GeometryListNative& geometryListIn, int firstIndex, int secondIndex, double distance, int& numberOfPolygonVertices)
    {
        int exitCode = Success;
        try
        {
            if (meshKernelId >= meshInstances.size())
            {
                throw std::invalid_argument("MeshKernel: The selected mesh does not exist.");
            }

            std::vector<meshkernel::Point> polygonPoints;
            ConvertGeometryListNativeToPointVector(geometryListIn, polygonPoints);

            meshkernel::Polygons polygon(polygonPoints, meshInstances[meshKernelId]->m_projection);

            std::vector<meshkernel::Point> refinedPolygon;
            polygon.RefinePolygonPart(firstIndex, secondIndex, distance, refinedPolygon);

            numberOfPolygonVertices = int(refinedPolygon.size());
        }
        catch (const std::exception& e)
        {
            strcpy_s(exceptionMessage, sizeof exceptionMessage, e.what());
            exitCode |= Exception;
        }
        return exitCode;
    }

    MKERNEL_API int mkernel_merge_nodes(int meshKernelId, GeometryListNative& geometryListIn)
    {
        int exitCode = Success;
        try
        {
            if (meshKernelId >= meshInstances.size())
            {
                throw std::invalid_argument("MeshKernel: The selected mesh does not exist.");
            }

            std::vector<meshkernel::Point> polygonPoints;
            ConvertGeometryListNativeToPointVector(geometryListIn, polygonPoints);

            meshkernel::Polygons polygon(polygonPoints, meshInstances[meshKernelId]->m_projection);

            meshInstances[meshKernelId]->MergeNodesInPolygon(polygon);
        }
        catch (const std::exception& e)
        {
            strcpy_s(exceptionMessage, sizeof exceptionMessage, e.what());
            exitCode |= Exception;
        }
        return exitCode;
    }

    MKERNEL_API int mkernel_merge_two_nodes(int meshKernelId, int startNode, int endNode)
    {
        int exitCode = Success;
        try
        {
            if (meshKernelId >= meshInstances.size())
            {
                throw std::invalid_argument("MeshKernel: The selected mesh does not exist.");
            }
            meshInstances[meshKernelId]->MergeTwoNodes(startNode, endNode);
        }
        catch (const std::exception& e)
        {
            strcpy_s(exceptionMessage, sizeof exceptionMessage, e.what());
            exitCode |= Exception;
        }
        return exitCode;
    }
    // TODO: remove numberOfMeshVertices
    MKERNEL_API int mkernel_nodes_in_polygons(int meshKernelId, GeometryListNative& geometryListIn, int inside, int numberOfMeshVertices, int** selectedVertices)
    {
        int exitCode = Success;
        try
        {
            if (meshKernelId >= meshInstances.size())
            {
                throw std::invalid_argument("MeshKernel: The selected mesh does not exist.");
            }

            std::vector<meshkernel::Point> polygonPoints;
            ConvertGeometryListNativeToPointVector(geometryListIn, polygonPoints);

            meshkernel::Polygons polygon(polygonPoints, meshInstances[meshKernelId]->m_projection);

            bool selectInside = inside == 1 ? true : false;
            meshInstances[meshKernelId]->MaskNodesInPolygons(polygon, selectInside);

            int index = 0;
            for (int i = 0; i < meshInstances[meshKernelId]->GetNumNodes(); ++i)
            {
                if (meshInstances[meshKernelId]->m_nodeMask[i] > 0)
                {
                    (*selectedVertices)[index] = i;
                    index++;
                }
            }
        }
        catch (const std::exception& e)
        {
            strcpy_s(exceptionMessage, sizeof exceptionMessage, e.what());
            exitCode |= Exception;
        }
        return exitCode;
    }

    MKERNEL_API int mkernel_count_nodes_in_polygons(int meshKernelId, GeometryListNative& geometryListIn, int inside, int& numberOfMeshVertices)
    {
        int exitCode = Success;
        try
        {
            if (meshKernelId >= meshInstances.size())
            {
                throw std::invalid_argument("MeshKernel: The selected mesh does not exist.");
            }
            std::vector<meshkernel::Point> polygonPoints;
            ConvertGeometryListNativeToPointVector(geometryListIn, polygonPoints);

            meshkernel::Polygons polygon(polygonPoints, meshInstances[meshKernelId]->m_projection);

            bool selectInside = inside == 1 ? true : false;
            meshInstances[meshKernelId]->MaskNodesInPolygons(polygon, selectInside);

            numberOfMeshVertices = 0;
            for (auto i = 0; i < meshInstances[meshKernelId]->GetNumNodes(); ++i)
            {
                if (meshInstances[meshKernelId]->m_nodeMask[i] > 0)
                {
                    numberOfMeshVertices++;
                }
            }
        }
        catch (const std::exception& e)
        {
            strcpy_s(exceptionMessage, sizeof exceptionMessage, e.what());
            exitCode |= Exception;
        }
        return exitCode;
    }

    MKERNEL_API int mkernel_insert_edge(int meshKernelId, int startNode, int endNode, int& new_edge_index)
    {
        int exitCode = Success;
        try
        {
            if (meshKernelId >= meshInstances.size())
            {
                throw std::invalid_argument("MeshKernel: The selected mesh does not exist.");
            }

            meshInstances[meshKernelId]->ConnectNodes(startNode, endNode, new_edge_index);
        }
        catch (const std::exception& e)
        {
            strcpy_s(exceptionMessage, sizeof exceptionMessage, e.what());
            exitCode |= Exception;
        }
        return exitCode;
    }

    MKERNEL_API int mkernel_insert_node(int meshKernelId, double xCoordinate, double yCoordinate, double zCoordinate, int& nodeIndex)
    {
        int exitCode = Success;
        try
        {
            if (meshKernelId >= meshInstances.size())
            {
                //create a valid instance, by default cartesian
                *meshInstances[meshKernelId] = meshkernel::Mesh();
                meshInstances[meshKernelId]->m_projection = meshkernel::Projections::cartesian;
            }

            meshkernel::Point newNode{xCoordinate, yCoordinate};
            meshInstances[meshKernelId]->InsertNode(newNode, nodeIndex);
        }
        catch (const std::exception& e)
        {
            strcpy_s(exceptionMessage, sizeof exceptionMessage, e.what());
            exitCode |= Exception;
        }
        return exitCode;
    }

    MKERNEL_API int mkernel_delete_node(int meshKernelId, int nodeIndex)
    {
        int exitCode = Success;
        try
        {
            if (meshKernelId >= meshInstances.size())
            {
                throw std::invalid_argument("MeshKernel: The selected mesh does not exist.");
            }

            meshInstances[meshKernelId]->DeleteNode(nodeIndex);
        }
        catch (const std::exception& e)
        {
            strcpy_s(exceptionMessage, sizeof exceptionMessage, e.what());
            exitCode |= Exception;
        }
        return exitCode;
    }

    MKERNEL_API int mkernel_move_node(int meshKernelId, GeometryListNative& geometryListIn, int nodeIndex)
    {
        int exitCode = Success;
        try
        {
            if (meshKernelId >= meshInstances.size())
            {
                throw std::invalid_argument("MeshKernel: The selected mesh does not exist.");
            }

            std::vector<meshkernel::Point> newPoint;
            ConvertGeometryListNativeToPointVector(geometryListIn, newPoint);

            meshInstances[meshKernelId]->MoveNode(newPoint[0], nodeIndex);
        }
        catch (const std::exception& e)
        {
            strcpy_s(exceptionMessage, sizeof exceptionMessage, e.what());
            exitCode |= Exception;
        }
        return exitCode;
    }

    MKERNEL_API int mkernel_delete_edge(int meshKernelId, GeometryListNative& geometryListIn)
    {
        int exitCode = Success;
        try
        {
            if (meshKernelId >= meshInstances.size())
            {
                throw std::invalid_argument("MeshKernel: The selected mesh does not exist.");
            }

            std::vector<meshkernel::Point> newPoint;
            ConvertGeometryListNativeToPointVector(geometryListIn, newPoint);

            int edgeIndex = meshInstances[meshKernelId]->FindEdgeCloseToAPoint(newPoint[0]);

            meshInstances[meshKernelId]->DeleteEdge(edgeIndex);
        }
        catch (const std::exception& e)
        {
            strcpy_s(exceptionMessage, sizeof exceptionMessage, e.what());
            exitCode |= Exception;
        }
        return exitCode;
    }

    MKERNEL_API int mkernel_find_edge(int meshKernelId, GeometryListNative& geometryListIn, int& edgeIndex)
    {
        int exitCode = Success;
        try
        {
            if (meshKernelId >= meshInstances.size())
            {
                throw std::invalid_argument("MeshKernel: The selected mesh does not exist.");
            }

            std::vector<meshkernel::Point> newPoint;
            ConvertGeometryListNativeToPointVector(geometryListIn, newPoint);

            edgeIndex = meshInstances[meshKernelId]->FindEdgeCloseToAPoint(newPoint[0]);
        }
        catch (const std::exception& e)
        {
            strcpy_s(exceptionMessage, sizeof exceptionMessage, e.what());
            exitCode |= Exception;
        }
        return exitCode;
    }

    MKERNEL_API int mkernel_offsetted_polygon(int meshKernelId, GeometryListNative& geometryListIn, bool innerAndOuter, double distance, GeometryListNative& geometryListOut)
    {
        int exitCode = Success;
        try
        {
            if (meshKernelId >= meshInstances.size())
            {
                throw std::invalid_argument("MeshKernel: The selected mesh does not exist.");
            }

            std::vector<meshkernel::Point> polygonPoints;
            ConvertGeometryListNativeToPointVector(geometryListIn, polygonPoints);

            meshkernel::Polygons polygon(polygonPoints, meshInstances[meshKernelId]->m_projection);

            meshkernel::Polygons newPolygon;
            polygon.OffsetCopy(distance, innerAndOuter, newPolygon);

            ConvertPointVectorToGeometryListNative(newPolygon.m_nodes, geometryListOut);
        }
        catch (const std::exception& e)
        {
            strcpy_s(exceptionMessage, sizeof exceptionMessage, e.what());
            exitCode |= Exception;
        }
        return exitCode;
    }

    MKERNEL_API int mkernel_offsetted_polygon_count(int meshKernelId, GeometryListNative& geometryListIn, bool innerAndOuter, double distance, int& numberOfPolygonVertices)
    {
        int exitCode = Success;
        try
        {
            if (meshKernelId >= meshInstances.size())
            {
                throw std::invalid_argument("MeshKernel: The selected mesh does not exist.");
            }
            std::vector<meshkernel::Point> polygonPoints;
            ConvertGeometryListNativeToPointVector(geometryListIn, polygonPoints);

            meshkernel::Polygons polygon(polygonPoints, meshInstances[meshKernelId]->m_projection);

            meshkernel::Polygons newPolygon;
            polygon.OffsetCopy(distance, innerAndOuter, newPolygon);

            numberOfPolygonVertices = newPolygon.GetNumNodes();
        }
        catch (const std::exception& e)
        {
            strcpy_s(exceptionMessage, sizeof exceptionMessage, e.what());
            exitCode |= Exception;
        }
        return exitCode;
    }

    MKERNEL_API int mkernel_refine_mesh_based_on_samples(int meshKernelId, GeometryListNative& geometryListIn, InterpolationParametersNative& interpolationParametersNative, SampleRefineParametersNative& sampleRefineParametersNative)
    {
        int exitCode = Success;
        try
        {
            if (meshKernelId >= meshInstances.size())
            {
                throw std::invalid_argument("MeshKernel: The selected mesh does not exist.");
            }
            if (meshInstances[meshKernelId]->GetNumNodes() <= 0)
            {
                throw std::invalid_argument("MeshKernel: The selected mesh has no nodes.");
            }
            std::vector<meshkernel::Sample> samples;
            ConvertGeometryListNativeToSampleVector(geometryListIn, samples);

            meshkernel::AveragingInterpolation::Method averagingMethod;
            if (sampleRefineParametersNative.RefinementType == 2)
            {
                averagingMethod = meshkernel::AveragingInterpolation::Method::MinAbsValue;
            }
            if (sampleRefineParametersNative.RefinementType == 3)
            {

                averagingMethod = meshkernel::AveragingInterpolation::Method::Max;
            }

            const bool refineOutsideFace = sampleRefineParametersNative.AccountForSamplesOutside == 1 ? true : false;
            const bool transformSamples = sampleRefineParametersNative.RefinementType == 3 ? true : false;

            const auto averaging = std::make_shared<meshkernel::AveragingInterpolation>(meshInstances[meshKernelId],
                                                                                        samples,
                                                                                        averagingMethod,
                                                                                        meshkernel::Faces,
                                                                                        1.0,
                                                                                        refineOutsideFace,
                                                                                        transformSamples);

            meshkernel::MeshRefinement meshRefinement(meshInstances[meshKernelId], averaging);

            //TODO: polygon could be passed as api parameter
            meshkernel::Polygons polygon;

            meshRefinement.Refine(polygon, sampleRefineParametersNative, interpolationParametersNative);
        }
        catch (const std::exception& e)
        {
            strcpy_s(exceptionMessage, sizeof exceptionMessage, e.what());
            exitCode |= Exception;
        }
        return exitCode;
    }

    MKERNEL_API int mkernel_refine_mesh_based_on_polygon(int meshKernelId, GeometryListNative& geometryListNative, InterpolationParametersNative& interpolationParametersNative)
    {
        int exitCode = Success;
        try
        {
            if (meshKernelId >= meshInstances.size())
            {
                throw std::invalid_argument("MeshKernel: The selected mesh does not exist.");
            }
            if (meshInstances[meshKernelId]->GetNumNodes() <= 0)
            {
                throw std::invalid_argument("MeshKernel: The selected mesh has no nodes.");
            }

            std::vector<meshkernel::Point> points;
            ConvertGeometryListNativeToPointVector(geometryListNative, points);

            meshkernel::Polygons polygon(points, meshInstances[meshKernelId]->m_projection);

            meshkernel::MeshRefinement meshRefinement(meshInstances[meshKernelId]);

            // polygon could be passed as api parameter
            SampleRefineParametersNative sampleRefineParametersNative;
            meshRefinement.Refine(polygon, sampleRefineParametersNative, interpolationParametersNative);
        }
        catch (const std::exception& e)
        {
            strcpy_s(exceptionMessage, sizeof exceptionMessage, e.what());
            exitCode |= Exception;
        }
        return exitCode;
    }

    MKERNEL_API int mkernel_get_node_index(int meshKernelId, GeometryListNative& geometryListIn, double searchRadius, int& nodeIndex)
    {
        int exitCode = Success;
        try
        {
            if (meshKernelId >= meshInstances.size())
            {
                throw std::invalid_argument("MeshKernel: The selected mesh does not exist.");
            }
            if (meshInstances[meshKernelId]->GetNumNodes() <= 0)
            {
                throw std::invalid_argument("MeshKernel: The selected mesh has no nodes.");
            }

            std::vector<meshkernel::Point> polygonPoints;
            ConvertGeometryListNativeToPointVector(geometryListIn, polygonPoints);

            nodeIndex = meshInstances[meshKernelId]->GetNodeIndex(polygonPoints[0], searchRadius);
        }
        catch (const std::exception& e)
        {
            strcpy_s(exceptionMessage, sizeof exceptionMessage, e.what());
            exitCode |= Exception;
        }
        return exitCode;
    }

    MKERNEL_API int mkernel_get_node_coordinate(int meshKernelId, GeometryListNative& geometryListIn, double searchRadius, GeometryListNative& geometryListOut)
    {
        int exitCode = Success;
        try
        {
            if (meshKernelId >= meshInstances.size())
            {
                throw std::invalid_argument("MeshKernel: The selected mesh does not exist.");
            }
            if (meshInstances[meshKernelId]->GetNumNodes() <= 0)
            {
                throw std::invalid_argument("MeshKernel: The selected mesh has no nodes.");
            }

            if (geometryListOut.numberOfCoordinates <= 0)
            {
                throw std::invalid_argument("MeshKernel: The output-geometry has no coordinates.");
            }

            std::vector<meshkernel::Point> polygonPoints;
            ConvertGeometryListNativeToPointVector(geometryListIn, polygonPoints);

            int nodeIndex = meshInstances[meshKernelId]->GetNodeIndex(polygonPoints[0], searchRadius);

            // Set the node coordinate
            auto node = meshInstances[meshKernelId]->m_nodes[nodeIndex];
            std::vector<meshkernel::Point> pointVector;
            pointVector.push_back(node);
            ConvertPointVectorToGeometryListNative(pointVector, geometryListOut);
        }
        catch (const std::exception& e)
        {
            strcpy_s(exceptionMessage, sizeof exceptionMessage, e.what());
            exitCode |= Exception;
        }
        return exitCode;
    }

    MKERNEL_API int mkernel_curvilinear_mesh_from_splines_ortho(int meshKernelId,
                                                                const GeometryListNative& geometryListIn,
                                                                const CurvilinearParametersNative& curvilinearParameters,
                                                                const SplinesToCurvilinearParametersNative& splineToCurvilinearParameters)
    {
        int exitCode = Success;
        try
        {
            if (meshKernelId >= meshInstances.size())
            {
                throw std::invalid_argument("MeshKernel: The selected mesh does not exist.");
            }

            // use the default constructor, no instance present
            auto spline = std::make_shared<meshkernel::Splines>(meshInstances[meshKernelId]->m_projection);
            SetSplines(geometryListIn, *spline);

            meshkernel::CurvilinearGridFromSplines curvilinearGridFromSplines(spline, curvilinearParameters, splineToCurvilinearParameters);

            meshkernel::CurvilinearGrid curvilinearGrid;
            curvilinearGridFromSplines.Compute(curvilinearGrid);
            *meshInstances[meshKernelId] += meshkernel::Mesh(curvilinearGrid, meshInstances[meshKernelId]->m_projection);
        }
        catch (const std::exception& e)
        {
            strcpy_s(exceptionMessage, sizeof exceptionMessage, e.what());
            exitCode |= Exception;
        }
        return exitCode;
    }

    MKERNEL_API int mkernel_curvilinear_mesh_from_splines_ortho_initialize(int meshKernelId, const GeometryListNative& geometryListNative, const CurvilinearParametersNative& curvilinearParametersNative, const SplinesToCurvilinearParametersNative& splinesToCurvilinearParametersNative)
    {
        int exitCode = Success;
        try
        {
            if (meshKernelId >= meshInstances.size())
            {
                throw std::invalid_argument("MeshKernel: The selected mesh does not exist.");
            }

            auto spline = std::make_shared<meshkernel::Splines>(meshInstances[meshKernelId]->m_projection);
            SetSplines(geometryListNative, *spline);

            auto curvilinearGridFromSplines = std::make_shared<meshkernel::CurvilinearGridFromSplines>(spline, curvilinearParametersNative, splinesToCurvilinearParametersNative);

            curvilinearGridFromSplinesInstances.insert({meshKernelId, curvilinearGridFromSplines});

            curvilinearGridFromSplinesInstances[meshKernelId]->Initialize();
        }
        catch (const std::exception& e)
        {
            strcpy_s(exceptionMessage, sizeof exceptionMessage, e.what());
            exitCode |= Exception;
        }
        return exitCode;
    }

    MKERNEL_API int mkernel_curvilinear_mesh_from_splines_iteration(int meshKernelId, int layer)
    {
        int exitCode = Success;
        try
        {
            if (meshKernelId >= meshInstances.size())
            {
                throw std::invalid_argument("MeshKernel: The selected mesh does not exist.");
            }

            curvilinearGridFromSplinesInstances[meshKernelId]->Iterate(layer);
        }
        catch (const std::exception& e)
        {
            strcpy_s(exceptionMessage, sizeof exceptionMessage, e.what());
            exitCode |= Exception;
        }
        return exitCode;
    }

    MKERNEL_API int mkernel_curvilinear_mesh_from_splines_ortho_refresh_mesh(int meshKernelId)
    {
        int exitCode = Success;
        try
        {
            if (meshKernelId >= meshInstances.size())
            {
                throw std::invalid_argument("MeshKernel: The selected mesh does not exist.");
            }

            meshkernel::CurvilinearGrid curvilinearGrid;
            curvilinearGridFromSplinesInstances[meshKernelId]->ComputeCurvilinearGrid(curvilinearGrid);

            *meshInstances[meshKernelId] += meshkernel::Mesh(curvilinearGrid, meshInstances[meshKernelId]->m_projection);
        }
        catch (const std::exception& e)
        {
            strcpy_s(exceptionMessage, sizeof exceptionMessage, e.what());
            exitCode |= Exception;
        }
        return exitCode;
    }

    MKERNEL_API int mkernel_curvilinear_mesh_from_splines_ortho_delete(int meshKernelId)
    {
        int exitCode = Success;
        try
        {
            if (meshKernelId >= meshInstances.size())
            {
                throw std::invalid_argument("MeshKernel: The selected mesh does not exist.");
            }
            curvilinearGridFromSplinesInstances.erase(meshKernelId);
        }
        catch (const std::exception& e)
        {
            strcpy_s(exceptionMessage, sizeof exceptionMessage, e.what());
            exitCode |= Exception;
        }
        return exitCode;
    }

    MKERNEL_API int mkernel_points_in_polygon(int meshKernelId, GeometryListNative& polygonNative, GeometryListNative& pointsNative, GeometryListNative& selectedPointsNative)
    {
        int exitCode = Success;
        try
        {
            if (meshKernelId >= meshInstances.size())
            {
                throw std::invalid_argument("MeshKernel: The selected mesh does not exist.");
            }
            std::vector<meshkernel::Point> polygonNodes;
            ConvertGeometryListNativeToPointVector(polygonNative, polygonNodes);

            std::vector<meshkernel::Point> points;
            ConvertGeometryListNativeToPointVector(pointsNative, points);
            meshkernel::Polygons polygon(polygonNodes, meshInstances[meshKernelId]->m_projection);

            for (int i = 0; i < points.size(); i++)
            {
                selectedPointsNative.zCoordinates[i] = polygon.IsPointInPolygon(points[i], 0) ? 1.0 : 0.0;
            }
        }
        catch (const std::exception& e)
        {
            strcpy_s(exceptionMessage, sizeof exceptionMessage, e.what());
            exitCode |= Exception;
        }
        return exitCode;
    }

    MKERNEL_API int mkernel_flip_edges(int meshKernelId,
                                       int isTriangulationRequired,
                                       int isAccountingForLandBoundariesRequired,
                                       int projectToLandBoundaryRequired)
    {
        int exitCode = Success;
        try
        {
            if (meshKernelId >= meshInstances.size())
            {
                throw std::invalid_argument("MeshKernel: The selected mesh does not exist.");
            }

            //set landboundaries
            auto polygon = std::make_shared<meshkernel::Polygons>();

            std::vector<meshkernel::Point> landBoundary;
            auto landBoundaries = std::make_shared<meshkernel::LandBoundaries>(landBoundary, meshInstances[meshKernelId], polygon);

            bool triangulateFaces = isTriangulationRequired == 0 ? false : true;
            bool projectToLandBoundary = projectToLandBoundaryRequired == 0 ? false : true;
            meshkernel::FlipEdges flipEdges(meshInstances[meshKernelId], landBoundaries, triangulateFaces, projectToLandBoundary);

            flipEdges.Compute();
        }
        catch (const std::exception& e)
        {
            strcpy_s(exceptionMessage, sizeof exceptionMessage, e.what());
            exitCode |= Exception;
        }
        return exitCode;
    }

    MKERNEL_API int mkernel_curvilinear_mesh_from_splines(int meshKernelId, GeometryListNative& geometryListNativeIn, CurvilinearParametersNative& curvilinearParametersNative)
    {
        int exitCode = Success;
        try
        {
            if (meshKernelId >= meshInstances.size())
            {
                throw std::invalid_argument("MeshKernel: The selected mesh does not exist.");
            }

            // Use the default constructor, no instance present
            auto spline = std::make_shared<meshkernel::Splines>(meshInstances[meshKernelId]->m_projection);
            SetSplines(geometryListNativeIn, *spline);

            // Create algorithm and set the splines
            meshkernel::CurvilinearGridFromSplinesTransfinite curvilinearGridFromSplinesTransfinite(spline, curvilinearParametersNative);

            // Compute the curvilinear grid
            meshkernel::CurvilinearGrid curvilinearGrid;
            curvilinearGridFromSplinesTransfinite.Compute(curvilinearGrid);

            // Transform and set mesh pointer
            *meshInstances[meshKernelId] += meshkernel::Mesh(curvilinearGrid, meshInstances[meshKernelId]->m_projection);
        }
        catch (const std::exception& e)
        {
            strcpy_s(exceptionMessage, sizeof exceptionMessage, e.what());
            exitCode |= Exception;
        }
        return exitCode;
    }

    MKERNEL_API int mkernel_curvilinear_from_polygon(int meshKernelId,
                                                     GeometryListNative& polygonNative,
                                                     int firstNode,
                                                     int secondNode,
                                                     int thirdNode,
                                                     bool useFourthSide)
    {
        int exitCode = Success;
        try
        {
            if (meshKernelId >= meshInstances.size())
            {
                throw std::invalid_argument("MeshKernel: The selected mesh does not exist.");
            }

            std::vector<meshkernel::Point> polygonPoints;
            ConvertGeometryListNativeToPointVector(polygonNative, polygonPoints);

            auto polygon = std::make_shared<meshkernel::Polygons>(polygonPoints, meshInstances[meshKernelId]->m_projection);

            meshkernel::CurvilinearGrid curvilinearGrid;
            meshkernel::CurvilinearGridFromPolygon curvilinearGridFromPolygon(polygon);
            curvilinearGridFromPolygon.Compute(firstNode, secondNode, thirdNode, useFourthSide, curvilinearGrid);

            // convert to curvilinear grid and add it to the current mesh
            *meshInstances[meshKernelId] += meshkernel::Mesh(curvilinearGrid, meshInstances[meshKernelId]->m_projection);
        }
        catch (const std::exception& e)
        {
            strcpy_s(exceptionMessage, sizeof exceptionMessage, e.what());
            exitCode |= Exception;
        }
        return exitCode;
    }

    MKERNEL_API int mkernel_curvilinear_from_triangle(int meshKernelId,
                                                      GeometryListNative& polygonNative,
                                                      int firstNode,
                                                      int secondNode,
                                                      int thirdNode)
    {
        int exitCode = Success;
        try
        {
            if (meshKernelId >= meshInstances.size())
            {
                throw std::invalid_argument("MeshKernel: The selected mesh does not exist.");
            }

            std::vector<meshkernel::Point> polygonPoints;
            ConvertGeometryListNativeToPointVector(polygonNative, polygonPoints);

            auto polygon = std::make_shared<meshkernel::Polygons>(polygonPoints, meshInstances[meshKernelId]->m_projection);

            meshkernel::CurvilinearGrid curvilinearGrid;
            meshkernel::CurvilinearGridFromPolygon curvilinearGridFromPolygon(polygon);
            curvilinearGridFromPolygon.Compute(firstNode, secondNode, thirdNode, curvilinearGrid);

            // convert to curvilinear grid and add it to the current mesh
            *meshInstances[meshKernelId] += meshkernel::Mesh(curvilinearGrid, meshInstances[meshKernelId]->m_projection);
        }
        catch (const std::exception& e)
        {
            strcpy_s(exceptionMessage, sizeof exceptionMessage, e.what());
            exitCode |= Exception;
        }
        return exitCode;
    }
    MKERNEL_API int mkernel_get_error(const char*& error_message)
    {
        int exitCode = Success;
        error_message = exceptionMessage;
        return exitCode;
    }

    MKERNEL_API int averaging(const MeshGeometryDimensions& meshGeometryDimensions,
                              const MeshGeometry& meshGeometry,
                              const int& startIndex,
                              const double** samplesXCoordinate,
                              const double** samplesYCoordinate,
                              const double** samplesValue,
                              const int& numSamples,
                              double** results,
                              const int& locationType,
                              const double& Wu1Duni,
                              const int& averagingMethod,
                              const int& minNumberOfSamples,
                              const double& relativeSearchSize,
                              const int& spherical,
                              const int& sphericalAccurate)
    {
        int exitCode = Success;
        try
        {
            // Projections
            auto projection = meshkernel::Projections::cartesian;
            if (spherical == 1)
            {
                projection = meshkernel::Projections::spherical;
            }
            if (sphericalAccurate == 1)
            {
                projection = meshkernel::Projections::sphericalAccurate;
            }

            // Set the mesh
            const auto edges = meshkernel::ConvertToEdgeNodesVector(meshGeometryDimensions.numedge, meshGeometry.edge_nodes);
            const auto nodes = meshkernel::ConvertToNodesVector(meshGeometryDimensions.numnode, meshGeometry.nodex, meshGeometry.nodey);
            const auto mesh = std::make_shared<meshkernel::Mesh>();
            mesh->Set(edges, nodes, projection);

            // Build the samples
            std::vector<meshkernel::Sample> samples(numSamples);
            for (auto i = 0; i < samples.size(); ++i)
            {
                samples[i].x = (*samplesXCoordinate)[i];
                samples[i].y = (*samplesYCoordinate)[i];
                samples[i].value = (*samplesValue)[i];
            }

            // Execute averaging
            const auto location = static_cast<meshkernel::InterpolationLocation>(locationType);
            const auto method = static_cast<meshkernel::AveragingInterpolation::Method>(averagingMethod);

            meshkernel::AveragingInterpolation averaging(mesh,
                                                         samples,
                                                         method,
                                                         location,
                                                         relativeSearchSize,
                                                         false,
                                                         false);
            averaging.Compute();

            // Get the results and copy them to the result vector
            auto interpolationResults = averaging.GetResults();
            for (auto i = 0; i < interpolationResults.size(); ++i)
            {
                (*results)[i] = interpolationResults[i];
            }
        }
        catch (const std::exception& e)
        {
            strcpy_s(exceptionMessage, sizeof exceptionMessage, e.what());
            exitCode |= Exception;
        }
        return exitCode;
    }

    // ec_module dll (stateless)
    MKERNEL_API int triangulation(const MeshGeometryDimensions& meshGeometryDimensions,
                                  const MeshGeometry& meshGeometry,
                                  int& startIndex,
                                  const double** samplesXCoordinate,
                                  const double** samplesYCoordinate,
                                  const double** samplesValue,
                                  int& numSamples,
                                  double** results,
                                  int& locationType,
                                  int& spherical,
                                  int& sphericalAccurate)
    {
        // Projections
        auto projection = meshkernel::Projections::cartesian;
        if (spherical == 1)
        {
            projection = meshkernel::Projections::spherical;
        }
        if (sphericalAccurate == 1)
        {
            projection = meshkernel::Projections::sphericalAccurate;
        }

        // Locations
        const auto location = static_cast<meshkernel::InterpolationLocation>(locationType);
        const auto locations = ComputeLocations(meshGeometryDimensions, meshGeometry, location);

        // Build the samples
        const auto samples = meshkernel::Sample::ConvertToSamples(numSamples, samplesXCoordinate, samplesYCoordinate, samplesValue);

        // Execute triangulation
        meshkernel::TriangulationInterpolation triangulationInterpolation(locations, samples, projection);
        triangulationInterpolation.Compute();

        // Get the results and copy them back to the results vector
        auto interpolationResults = triangulationInterpolation.GetResults();
        for (auto i = 0; i < interpolationResults.size(); ++i)
        {
            (*results)[i] = interpolationResults[i];
        }

        return 0;
    }

} // namespace meshkernelapi<|MERGE_RESOLUTION|>--- conflicted
+++ resolved
@@ -49,8 +49,8 @@
 #include "Smoother.hpp"
 #include "Splines.hpp"
 #include "SplinesToCurvilinearParametersNative.hpp"
-<<<<<<< HEAD
 #include "TriangulationInterpolation.hpp"
+#include "AveragingInterpolation.hpp"
 
 // The vector containing the mesh instances
 static std::vector<std::shared_ptr<meshkernel::Mesh>> meshInstances;
@@ -58,9 +58,6 @@
 // For interactivity
 static std::map<int, std::shared_ptr<meshkernel::OrthogonalizationAndSmoothing>> orthogonalizationInstances;
 static std::map<int, std::shared_ptr<meshkernel::CurvilinearGridFromSplines>> curvilinearGridFromSplinesInstances;
-=======
-#include "AveragingInterpolation.hpp"
->>>>>>> 430842fe
 
 namespace meshkernelapi
 {
@@ -1181,7 +1178,7 @@
             const auto averaging = std::make_shared<meshkernel::AveragingInterpolation>(meshInstances[meshKernelId],
                                                                                         samples,
                                                                                         averagingMethod,
-                                                                                        meshkernel::Faces,
+                                                                                        meshkernel::InterpolationLocation::Faces,
                                                                                         1.0,
                                                                                         refineOutsideFace,
                                                                                         transformSamples);
