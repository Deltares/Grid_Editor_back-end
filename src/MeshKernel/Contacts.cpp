--- conflicted
+++ resolved
@@ -171,7 +171,7 @@
         const auto secondNode1dMeshEdge = m_mesh1d->m_edges[e].second;
 
         // computes the maximum edge length
-        const auto maxEdgeLength = m_mesh1d->ComputeMaxLengthSorroundingEdges(firstNode1dMeshEdge);
+        const auto maxEdgeLength = m_mesh1d->ComputeMaxLengthSurroundingEdges(firstNode1dMeshEdge);
 
         // compute the nearest 2d face indices
         m_mesh2d->SearchNearestNeighboursOnSquaredDistance(m_mesh1d->m_nodes[firstNode1dMeshEdge], 1.1 * maxEdgeLength * maxEdgeLength, MeshLocations::Faces);
@@ -180,11 +180,7 @@
         const auto numNeighbours = m_mesh2d->GetNumNearestNeighbors(MeshLocations::Faces);
         for (auto f = 0; f < numNeighbours; ++f)
         {
-<<<<<<< HEAD
-            const auto face = faceCircumcentersRTree.GetQueryResult(f);
-=======
             const auto face = m_mesh2d->GetNearestNeighborIndex(f, MeshLocations::Faces);
->>>>>>> ae60eb9c
 
             // the face is already connected to a 1d node, nothing to do
             if (isFaceAlreadyConnected[face])
@@ -362,7 +358,7 @@
         auto localSearchRadius = searchRadius;
         if (IsEqual(searchRadius, doubleMissingValue))
         {
-            localSearchRadius = m_mesh1d->ComputeMaxLengthSorroundingEdges(n);
+            localSearchRadius = m_mesh1d->ComputeMaxLengthSurroundingEdges(n);
         }
 
         // compute the nearest 2d face indices
