//---- GPL ---------------------------------------------------------------------
//
// Copyright (C)  Stichting Deltares, 2011-2020.
//
// This program is free software: you can redistribute it and/or modify
// it under the terms of the GNU General Public License as published by
// the Free Software Foundation version 3.
//
// This program is distributed in the hope that it will be useful,
// but WITHOUT ANY WARRANTY; without even the implied warranty of
// MERCHANTABILITY or FITNESS FOR A PARTICULAR PURPOSE.  See the
// GNU General Public License for more details.
//
// You should have received a copy of the GNU General Public License
// along with this program.  If not, see <http://www.gnu.org/licenses/>.
//
// contact: delft3d.support@deltares.nl
// Stichting Deltares
// P.O. Box 177
// 2600 MH Delft, The Netherlands
//
// All indications and logos of, and references to, "Delft3D" and "Deltares"
// are registered trademarks of Stichting Deltares, and remain the property of
// Stichting Deltares. All rights reserved.
//
//------------------------------------------------------------------------------

#pragma once
#include "MeshGeometryDimensions.hpp"
#include "MeshGeometry.hpp"
#include "GeometryListNative.hpp"
#include "OrthogonalizationParametersNative.hpp"
#include "CurvilinearParametersNative.hpp"
#include "SplinesToCurvilinearParametersNative.hpp"
#include "MakeGridParametersNative.hpp"
#include "InterpolationParametersNative.hpp"
#include "SampleRefineParametersNative.hpp"

#if defined(_WIN32)
#if !defined(MKERNEL_API)
#define MKERNEL_API __declspec(dllexport)
#endif
#else
#define MKERNEL_API __attribute__((visibility("default")))
#endif

// contains all mesh instances
namespace meshkernelapi
{
#ifdef __cplusplus
    extern "C"
    {
#endif
        /// @brief Create a new mesh state and return the generated <param name="meshKernelId"/>

        /// @param[out] meshKernelId Identifier for the created grid state
        /// @returns Error code
        MKERNEL_API int mkernel_new_mesh(int& meshKernelId);

        /// @brief Deallocate mesh state
        /// @param[in] meshKernelId Id of the grid state
        /// @returns Error code
        MKERNEL_API int mkernel_deallocate_state(int meshKernelId);

        /// @brief Deletes a mesh in a polygon using several options
        /// @param[in] meshKernelId Id of the grid state
        /// @param[in] disposableGeometryList The polygon where to perform the operation
        /// @param[in] deletionOption The deletion option (to be detailed)
        /// @param[in] invertDeletion Inverts the deletion of selected features
        /// @returns Error code
        MKERNEL_API int mkernel_delete_mesh(int meshKernelId, GeometryListNative& disposableGeometryList, int deletionOption, bool invertDeletion);

        /// @brief Set the grid state
        /// @param[in] meshKernelId Id of the grid state
        /// @param[in] meshGeometryDimensions Mesh dimensions
        /// @param[in] meshGeometry Mesh data
        /// @param[in] isGeographic Cartesian or spherical mesh
        /// @returns Error code
        MKERNEL_API int mkernel_set_state(int meshKernelId, const MeshGeometryDimensions& meshGeometryDimensions, const MeshGeometry& meshGeometry, bool isGeographic);

        /// @brief Gets the mesh state as a <see cref="MeshGeometry"/> structure
        /// @param[in] meshKernelId Id of the grid state
        /// @param[in,out] meshGeometryDimensions Mesh dimensions
        /// @param[in,out] meshGeometry Grid data
        /// @returns Error code
        MKERNEL_API int mkernel_get_mesh(int meshKernelId, MeshGeometryDimensions& meshGeometryDimensions, MeshGeometry& meshGeometry);

        /// @brief Gets the mesh faces
        /// @param[in] meshKernelId Id of the mesh state
        /// @param[in,out] meshGeometryDimensions Grid dimensions
        /// @param[in,out] meshGeometry Mesh data (including face information)
        /// @returns Error code
        MKERNEL_API int mkernel_find_faces(int meshKernelId, MeshGeometryDimensions& meshGeometryDimensions, MeshGeometry& meshGeometry);

        /// @brief Orthogonalization
        /// @param[in] meshKernelId Id of the mesh state
        /// @param[in] isTriangulationRequired The option to triangulate also non triangular cells (if activated squares becomes triangles)
        /// @param[in] isAccountingForLandBoundariesRequired The option to account for land boundaries
        /// @param[in] projectToLandBoundaryOption The option to determine how to snap to land boundaries
        /// @param[in] orthogonalizationParametersNative The structure containing the orthogonalization parameters
        /// @param[in] geometryListNativePolygon The polygon where to perform the orthogonalization
        /// @param[in] geometryListNativeLandBoundaries The land boundaries to account for in the orthogonalization process
        /// @returns Error code
        MKERNEL_API int mkernel_orthogonalize(int meshKernelId,
                                              int isTriangulationRequired,
                                              int isAccountingForLandBoundariesRequired,
                                              int projectToLandBoundaryOption,
                                              const OrthogonalizationParametersNative& orthogonalizationParametersNative,
                                              const GeometryListNative& geometryListNativePolygon,
                                              const GeometryListNative& geometryListNativeLandBoundaries);

        /// @brief Orthogonalization initialization (first function to use in interactive mode)
        /// @param[in] meshKernelId Id of the mesh state
        /// @param[in] isTriangulationRequired The option to triangulate also non triangular cells (if activated squares becomes triangles)
        /// @param[in] isAccountingForLandBoundariesRequired The option to account for land boundaries
        /// @param[in] projectToLandBoundaryOption The option to determine how to snap to land boundaries
        /// @param[in] orthogonalizationParameters The structure containing the user defined orthogonalization parameters
        /// @param[in] geometryListNativePolygon The polygon where to perform the orthogonalization
        /// @param[in] geometryListNativeLandBoundaries The land boundaries to account for in the orthogonalization process
        /// @returns Error code
        MKERNEL_API int mkernel_orthogonalize_initialize(int meshKernelId,
                                                         int isTriangulationRequired,
                                                         int isAccountingForLandBoundariesRequired,
                                                         int projectToLandBoundaryOption,
                                                         OrthogonalizationParametersNative& orthogonalizationParametersNative,
                                                         GeometryListNative& geometryListNativePolygon,
                                                         GeometryListNative& geometryListNativeLandBoundaries);

        /// @brief Prepare outer orthogonalization iteration (interactive mode)
        /// @param[in] meshKernelId Id of the mesh state
        /// @returns Error code
        MKERNEL_API int mkernel_orthogonalize_prepare_outer_iteration(int meshKernelId);

        /// @brief Perform inner orthogonalization iteration (interactive mode)
        /// @param[in] meshKernelId Id of the mesh state
        /// @returns Error code
        MKERNEL_API int mkernel_orthogonalize_inner_iteration(int meshKernelId);

        /// @brief Finalize orthogonalization outer iteration (interactive mode)
        /// @param[in] meshKernelId
        /// @returns Error code
        MKERNEL_API int mkernel_orthogonalize_finalize_outer_iteration(int meshKernelId);

        /// @brief Clean up back-end orthogonalization algorithm (interactive mode)
        /// @param[in] meshKernelId Id of the mesh state
        /// @returns Error code
        MKERNEL_API int mkernel_orthogonalize_delete(int meshKernelId);

        /// @brief Gets the orthogonality
        /// @param[in] meshKernelId Id of the mesh state
        /// @param[in,out] geometryListIn The orthogonality values of each edge
        /// @returns Error code
        MKERNEL_API int mkernel_get_orthogonality(int meshKernelId, GeometryListNative& geometryList);

        /// @brief Gets the smoothness
        /// @param[in] meshKernelId Id of the mesh state
        /// @param[in,out] geometryListIn The smoothness values of each edge
        /// @returns Error code
        MKERNEL_API int mkernel_get_smoothness(int meshKernelId, GeometryListNative& geometryList);

        /// @brief Get spline intermediate points
        /// @param[in] disposableGeometryListIn The input corner vertices of the splines
        /// @param[in,out] disposableGeometryListOut The output spline
        /// @param[in,out] numberOfPointsBetweenVertices The number of spline vertices between the corners points
        /// @returns Error code
        MKERNEL_API int mkernel_get_splines(const GeometryListNative& geometryListIn, GeometryListNative& geometry_list_out, int number_of_points_between_vertices);

        /// @brief Get the coordinates of the closest existing vertex
        /// @param[in] meshKernelId Id of the grid state
        /// @param[in] geometryListIn Vertex coordinates
        /// @param[in] searchRadius the radius where to search for the vertex
        /// @param[in,out] geometryListOut Mesh vertex coordinates
        /// @returns Error code
        MKERNEL_API int mkernel_get_node_coordinate(int meshKernelId, GeometryListNative& geometryListIn, double searchRadius, GeometryListNative& geometryListOut);

        /// @brief Make curvilinear grid from splines with an advancing front.
        /// @param[in] meshKernelId Id of the mesh state
        /// @param[in] geometryListNative The input splines corners
        /// @param[in] curvilinearParametersNative The input parameters to generate the curvilinear grid
        /// @param[in] splinesToCurvilinearParametersNative The parameters of the advancing front algorithm
        /// @returns Error code
        MKERNEL_API int mkernel_curvilinear_mesh_from_splines_ortho(int meshKernelId, const GeometryListNative& geometryListNative, const CurvilinearParametersNative& curvilinearParameters, const SplinesToCurvilinearParametersNative& splineToCurvilinearParameters);

        /// @brief Generate a curvilinear grid from splines with the advancing front method. Initialization step (interactive)
        /// @param[in] meshKernelId Id of the mesh state
        /// @param[in] geometryListNative The input splines corners
        /// @param[in] curvilinearParametersNative The input parameters to generate the curvilinear grid
        /// @param[in] splinesToCurvilinearParametersNative The parameters of the advancing front algorithm
        /// @returns Error code
        MKERNEL_API int mkernel_curvilinear_mesh_from_splines_ortho_initialize(int meshKernelId, const GeometryListNative& geometryListNative, const CurvilinearParametersNative& curvilinearParametersNative, const SplinesToCurvilinearParametersNative& splinesToCurvilinearParametersNative);

        /// @brief One advancment of the front in curvilinear grid from splines (interactive)
        /// @param[in] meshKernelId Id of the mesh state
        /// @param[in] layer The layer index
        /// @returns Error code
        MKERNEL_API int mkernel_curvilinear_mesh_from_splines_iteration(int meshKernelId, int layer);

        /// @brief Converts curvilinear grid to mesh and refreshes the state (interactive)
        /// @param[in] meshKernelId
        /// @returns Error code
        MKERNEL_API int mkernel_curvilinear_mesh_from_splines_ortho_refresh_mesh(int meshKernelId);

        /// @brief Finalize curvilinear grid from splines algorithm
        /// @param[in] meshKernelId
        /// @returns Error code
        MKERNEL_API int mkernel_curvilinear_mesh_from_splines_ortho_delete(int meshKernelId);

        /// @brief Make a new mesh
        /// @param[in] meshKernelId Id of the mesh state
        /// @param[in] makeGridParameters The structure containing the make grid parameters
        /// @param[in] geometryListNative The polygon to account for
        /// @returns Error code
        MKERNEL_API int mkernel_make_mesh(int meshKernelId, const MakeGridParametersNative& makeGridParameters, const GeometryListNative& geometryListNative);

        /// @brief Make a triangular grid in a polygon
        /// @param[in] meshKernelId Id of the mesh state
        /// @param[in] geometryListNative The polygon where to triangulate
        /// @returns Error code
        MKERNEL_API int mkernel_make_mesh_from_polygon(int meshKernelId, const GeometryListNative& geometryListNative);

        /// @brief Make a triangular mesh from samples
        /// @param[in] meshKernelId Id of the mesh state
        /// @param[in] geometryListNative The samples where to triangulate
        /// @returns Error code
        MKERNEL_API int mkernel_make_mesh_from_samples(int meshKernelId, GeometryListNative& geometryListNative);

        /// @brief Retrieves the mesh boundary polygon
        /// @param[in] meshKernelId Id of the mesh state
        /// @param[in,out] geometryListNative The output network boundary polygon
        /// @returns Error code
        MKERNEL_API int mkernel_copy_mesh_boundaries_to_polygon(int meshKernelId, GeometryListNative& geometryListNative);

        /// @brief Counts the number of polygon vertices contained in the mesh boundary polygon
        /// @param[in] meshKernelId Id of the mesh state
        /// @param[in,out] numberOfPolygonVertices The number of polygon points
        /// @returns Error code
        MKERNEL_API int mkernel_copy_mesh_boundaries_to_polygon_count_vertices(int meshKernelId, int& numberOfPolygonVertices);

        /// @brief Gets the refined polygon
        /// @param[in] meshKernelId Id of the mesh state
        /// @param[in] geometryListIn The input polygons
        /// @param[in] firstIndex The index of the first vertex
        /// @param[in] secondIndex The index of the second vertex
        /// @param[in] distance The refinement distance
        /// @param[in,out] geometryListOut
        /// @returns Error code
        MKERNEL_API int mkernel_refine_polygon(int meshKernelId, const GeometryListNative& geometryListIn, int firstIndex, int secondIndex, double distance, GeometryListNative& geometryListOut);

        /// @brief Count the number of vertices after polygon refinement
        /// @param[in] meshKernelId Id of the mesh state
        /// @param[in] geometryListIn The input polygon
        /// @param[in] firstIndex The index of the first vertex
        /// @param[in] secondIndex The index of the second vertex
        /// @param[in] distance The refinement distance
        /// @param[in,out] numberOfPolygonVertices The number of vertices after refinement
        /// @returns Error code
        MKERNEL_API int mkernel_refine_polygon_count(int meshKernelId, GeometryListNative& geometryListIn, int firstIndex, int secondIndex, double distance, int& numberOfPolygonVertices);

        /// @brief Merges vertices within a distance of 0.001 m, effectively removing small edges
        /// @param[in] meshKernelId Id of the mesh state
        /// @param[in] geometryListIn The polygon where to perform the operation
        /// @returns Error code
        MKERNEL_API int mkernel_merge_nodes(int meshKernelId, GeometryListNative& geometryListIn);

        /// @brief Merges vertex <param name="startVertexIndex"/> to <param name="endVertexIndex"/>
        /// @param[in] meshKernelId Id of the mesh state
        /// @param[in] startNode The index of the first vertex to merge
        /// @param[in] endNode The index of the second vertex to merge
        /// @returns Error code
        MKERNEL_API int mkernel_merge_two_nodes(int meshKernelId, int startNode, int endNode);

        /// @brief Gets the selected mesh node indexes  (see how to pass arrays in https://www.mono-project.com/docs/advanced/pinvoke/#memory-management)
        /// @param[in] meshKernelId Id of the mesh state
        /// @param[in] geometryListIn The input polygons
        /// @param[in] numberOfMeshVertices The number of selected nodes
        /// @param[in,out] selectedVerticesPtr The selected vertices indexes
        /// @returns Error code
        MKERNEL_API int mkernel_nodes_in_polygons(int meshKernelId, GeometryListNative& geometryListIn, int inside, int numberOfMeshVertices, int** selectedVertices);

        /// @brief Counts the number of selected mesh node indexes
        /// @param[in] meshKernelId Id of the mesh state
        /// @param[in] geometryListIn The input polygons
        /// @param[in,out] numberOfMeshVertices The number of selected nodes
        /// @returns Error code
        MKERNEL_API int mkernel_count_nodes_in_polygons(int meshKernelId, GeometryListNative& geometryListIn, int inside, int& numberOfMeshVertices);

        /// @brief Insert a new edge connecting <param name="startVertexIndex"/> and <param name="endVertexIndex"/>
        /// @param[in] meshKernelId Id of the mesh state
        /// @param[in] startNode The index of the first node to connect
        /// @param[in] endNode The index of the second node to connect
        /// @param[in,out] newEdgeIndex The index of the new edge
        /// @returns Error code
        MKERNEL_API int mkernel_insert_edge(int meshKernelId, int startNode, int endNode, int& newEdgeIndex);

        /// @brief Inserts a new node
        /// @param[in] meshKernelId Id of the mesh state
        /// @param[in] disposableGeometryList The polygon where to perform the operation
        /// @param[in,out] vertexIndex The index of the new mesh node
        /// @returns Error code
        MKERNEL_API int mkernel_insert_node(int meshKernelId, double xCoordinate, double yCoordinate, double zCoordinate, int& vertexIndex);

        /// @brief Deletes a node with specified <param name="nodeIndex"/>
        /// @param[in] meshKernelId Id of the mesh state
        /// @param[in] nodeIndex The nodeIndex to delete
        /// @returns Error code
        MKERNEL_API int mkernel_delete_node(int meshKernelId, int nodeIndex);

        /// @brief Function to move a selected node to a new position
        /// @param[in] meshKernelId Id of the mesh state
        /// @param[in] geometryListIn The new coordinate
        /// @param[in] nodeIndex The node index (to be detailed)
        /// @returns Error code
        MKERNEL_API int mkernel_move_node(int meshKernelId, GeometryListNative& geometryListIn, int nodeIndex);

        /// @brief Deletes the closest mesh edge within the search radius from the input point
        /// @param[in] meshKernelId Id of the mesh state
        /// @param[in] geometryListIn The input point coordinates
        /// @param[in] searchRadius The search radius
        /// @returns Error code
        MKERNEL_API int mkernel_delete_edge(int meshKernelId, GeometryListNative& geometryListIn);

        /// @brief Deletes the closest mesh edge within the search radius from the input point
        /// @param[in] meshKernelId Id of the mesh state
        /// @param[in] geometryListIn The input point coordinates
        /// @param[in] searchRadius The search radius
        /// @param[in,out] edgeIndex The edge index
        /// @returns Error code
        MKERNEL_API int mkernel_find_edge(int meshKernelId, GeometryListNative& geometryListIn, int& edgeIndex);

        /// @brief Offset a polygon
        /// @param[in] meshKernelId Id of the mesh state
        /// @param[in] geometryListIn The coordinate of the offset point
        /// @param[in] innerPolygon Compute inner/outer polygon
        /// @param[in] distance The offset distance
        /// @param[in,out] geometryListOut The offsetted polygon
        /// @returns Error code
        MKERNEL_API int mkernel_offsetted_polygon(int meshKernelId, GeometryListNative& geometryListIn, bool innerPolygon, double distance, GeometryListNative& geometryListOut);

        /// @brief Get the number of vertices of the offsetted polygon  Count the number of vertices after polygon refinement
        /// @param[in] meshKernelId Id of the mesh state
        /// @param[in] geometryListIn The coordinate of the offset point
        /// @param[in] innerPolygon Compute inner/outer polygon
        /// @param[in] distance The offset distance
        /// @param[in,out] numberOfPolygonVertices The number of vertices of the generated polygon
        /// @returns Error code
        MKERNEL_API int mkernel_offsetted_polygon_count(int meshKernelId, GeometryListNative& geometryListIn, bool innerPolygon, double distance, int& numberOfPolygonVertices);

        /// @brief Refine a grid based on the samples contained in the geometry list
        /// @param[in] meshKernelId Id of the mesh state
        /// @param[in] geometryListNative The sample set
        /// @param[in] interpolationParametersNative The interpolation parameters
        /// @param[in] sampleRefineParametersNative The interpolation settings related to the samples
        /// @returns Error code
        MKERNEL_API int mkernel_refine_mesh_based_on_samples(int meshKernelId, GeometryListNative& geometryListNative, InterpolationParametersNative& interpolationParametersNative, SampleRefineParametersNative& sampleRefineParametersNative);

        /// @brief Refine a grid based on polygon
        /// @param[in] meshKernelId Id of the mesh state
        /// @param[in] geometryListNative The closed polygon where to perform the refinement
        /// @param[in] interpolationParametersNative The interpolation parameters
        /// @returns Error code
        MKERNEL_API int mkernel_refine_mesh_based_on_polygon(int meshKernelId, GeometryListNative& geometryListNative, InterpolationParametersNative& interpolationParametersNative);

        /// @brief Finds the vertex index closest to the input point
        /// @param[in] meshKernelId
        /// @param[in] geometryListIn
        /// @param[in] searchRadius
        /// @param[in,out] vertexIndex
        /// @returns Error code
        MKERNEL_API int mkernel_get_node_index(int meshKernelId, GeometryListNative& geometryListIn, double searchRadius, int& vertexIndex);

        /// @brief Selects points in polygons
        /// @param[in] meshKernelId Id of the mesh state
        /// @param[in] inputPolygon The polygon(s) used for selection
        /// @param[in] inputPoints The points to select
        /// @param[in,out] selectedPoints The selected points in the zCoordinates field (0.0 not selected, 1.0 selected)
        /// @returns Error code
        MKERNEL_API int mkernel_points_in_polygon(int meshKernelId, GeometryListNative& inputPolygon, GeometryListNative& inputPoints, GeometryListNative& selectedPoints);

        /// @brief Flip the edges
        /// @param[in] meshKernelId Id of the mesh state
        /// @param[in] isTriangulationRequired The option to triangulate also non triangular cells (if activated squares becomes triangles)
        /// @param[in] isAccountingForLandBoundariesRequired The option to account for land boundaries
        /// @param[in] projectToLandBoundaryOption The option to determine how to snap to land boundaries
        /// @returns Error code
        MKERNEL_API int mkernel_flip_edges(int meshKernelId, int isTriangulationRequired, int isAccountingForLandBoundariesRequired, int projectToLandBoundaryOption);

        /// @brief Generates curvilinear grid from splines with transfinite interpolation
        /// @param[in] meshKernelId Id of the mesh state
        /// @param[in] geometryListNativeIn
        /// @param[in] curvilinearParametersNative
        /// @returns Error code
        MKERNEL_API int mkernel_curvilinear_mesh_from_splines(int meshKernelId, GeometryListNative& geometryListNativeIn, CurvilinearParametersNative& curvilinearParametersNative);

        /// @brief Computes a curvilinear mesh in a polygon. 3 separate polygon nodes need to be selected.
        /// @param[in] meshKernelId Id of the mesh state
        /// @param[in] polygonNative The input polygon
        /// @param[in] firstNode The first selected node
        /// @param[in] secondNode The second selected node
        /// @param[in] thirdNode The third node
        /// @param[in] useFourthSide Use (true/false) the fourth polygon side to compute the curvilinear grid
        /// @returns Error code
        MKERNEL_API int mkernel_curvilinear_from_polygon(int meshKernelId, GeometryListNative& polygonNative, int firstNode, int secondNode, int thirdNode, bool useFourthSide);

        /// @brief Computes a curvilinear mesh in a triangle. 3 separate polygon nodes need to be selected.
        /// @param[in] meshKernelId Id of the mesh state
        /// @param[in] polygonNative The input polygons
        /// @param[in] firstNode The first selected node
        /// @param[in] secondNode The second selected node
        /// @param[in] thirdNode The third node
        /// @returns Error code
        MKERNEL_API int mkernel_curvilinear_from_triangle(int meshKernelId, GeometryListNative& polygonNative, int firstNode, int secondNode, int thirdNode);

<<<<<<< HEAD
        /// @brief Gets the number of obtuse triangles (those having one edge longer than the sum of the other two)
        /// @param[in] meshKernelId Id of the mesh state
        /// @param[in,out] numObtuseTriangles The number of obtuse triangles
        /// @return
        MKERNEL_API int mkernel_get_obtuse_triangles_count(int meshKernelId, int& numObtuseTriangles);

        /// @brief Gets the obtuse triangle mass centers (those having one edge longer than the sum of the other two)
        /// @param[in] meshKernelId  Id of the mesh state
        /// @param[in,out] result The obtuse triangles mass centers
        /// @return Error code (0 Successful)
        MKERNEL_API int mkernel_get_obtuse_triangles(int meshKernelId, GeometryListNative& result);
=======
        /// @brief Count the small flow edges (flow edges are the edges connecting the face circumcenters)
        /// @param[in] meshKernelId  Id of the mesh state
        /// @param[in] smallFlowEdgesThreshold The configurable threshold for detecting the small flow edges
        /// @param[out] numSmallFlowEdges The number of the small flow edges
        /// @return
        MKERNEL_API int mkernel_get_small_flow_edge_centers_count(int meshKernelId, double smallFlowEdgesThreshold, int& numSmallFlowEdges);

        /// @brief Gets the small flow edges (flow edges are the edges connecting the face circumcenters)
        /// @param[in] meshKernelId  Id of the mesh state
        /// @param[in] smallFlowEdgesThreshold The configurable threshold for detecting the small flow edges
        /// @param[in,out] result The center points of the small flow edges
        /// @return Error code (0 Successful)
        MKERNEL_API int mkernel_get_small_flow_edge_centers(int meshKernelId, double smallFlowEdgesThreshold, GeometryListNative& result);

        /// @brief Triangle interpolation (ec_module)
        /// @param[in] meshGeometryDimensions Mesh dimensions
        /// @param[in] meshGeometry Mesh data
        /// @param[in] startIndex start index (not used)
        /// @param[in] samplesXCoordinate The sample x coordinates
        /// @param[in] samplesYCoordinate The sample y coordinates
        /// @param[in] samplesValue The sample values
        /// @param[in] numSamples The number of samples
        /// @param[in,out] results The interpolation results
        /// @param[in] locationType The location type (see \ref InterpolationLocation)
        /// @param[in] spherical Current projection (0 cartesian, 1 spherical)
        /// @param[in] sphericalAccurate Accurate spherical projections (0 default spherical, 1 spherical accurate)
        /// @return Error code (0 Successful)
        MKERNEL_API int triangulation(const MeshGeometryDimensions& meshGeometryDimensions,
                                      const MeshGeometry& meshGeometry,
                                      int& startIndex,
                                      const double** samplesXCoordinate,
                                      const double** samplesYCoordinate,
                                      const double** samplesValue,
                                      int& numSamples,
                                      double** results,
                                      int& locationType,
                                      int& spherical,
                                      int& sphericalAccurate);
>>>>>>> eff4a904

        /// @brief AveragingInterpolation interpolation (ec_module)
        /// @param[in] meshGeometryDimensions Mesh dimensions
        /// @param[in] meshGeometry Mesh data
        /// @param[in] startIndex Mesh data start index (not used)
        /// @param[in] samplesXCoordinate The sample x coordinates
        /// @param[in] samplesYCoordinate The sample y coordinates
        /// @param[in] samplesValue The sample values
        /// @param[in] numSamples The number of samples
        /// @param[in,out] results The interpolation results
        /// @param[in] locationType The location type (see InterpolationLocation enum)
        /// @param[in] Wu1Duni A setting for 1d meshes (not used)
        /// @param[in] averagingMethod The averaging method (see Method enum)
        /// @param[in] minNumberOfSamples The minimum amount of samples (not used)
        /// @param[in] relativeSearchSize The relative search size around the location (larger increases the number of samples considered)
        /// @param[in] spherical Current projection (0 cartesian, 1 spherical)
        /// @param[in] sphericalAccurate Accurate spherical computations (0 default spherical, 1 spherical accurate)
        /// @return Error code (0 Successful)
        MKERNEL_API int averaging(const MeshGeometryDimensions& meshGeometryDimensions,
                                  const MeshGeometry& meshGeometry,
                                  const int& startIndex,
                                  const double** samplesXCoordinate,
                                  const double** samplesYCoordinate,
                                  const double** samplesValue,
                                  const int& numSamples,
                                  double** results,
                                  const int& locationType,
                                  const double& Wu1Duni,
                                  const int& averagingMethod,
                                  const int& minNumberOfSamples,
                                  const double& relativeSearchSize,
                                  const int& spherical,
                                  const int& sphericalAccurate);

        /// @brief Get pointer to error message.
        /// @param[out] error_message
        /// @returns Error code
        MKERNEL_API int mkernel_get_error(const char*& error_message);

#ifdef __cplusplus
    }
#endif
} // namespace meshkernelapi<|MERGE_RESOLUTION|>--- conflicted
+++ resolved
@@ -410,7 +410,6 @@
         /// @returns Error code
         MKERNEL_API int mkernel_curvilinear_from_triangle(int meshKernelId, GeometryListNative& polygonNative, int firstNode, int secondNode, int thirdNode);
 
-<<<<<<< HEAD
         /// @brief Gets the number of obtuse triangles (those having one edge longer than the sum of the other two)
         /// @param[in] meshKernelId Id of the mesh state
         /// @param[in,out] numObtuseTriangles The number of obtuse triangles
@@ -422,7 +421,6 @@
         /// @param[in,out] result The obtuse triangles mass centers
         /// @return Error code (0 Successful)
         MKERNEL_API int mkernel_get_obtuse_triangles(int meshKernelId, GeometryListNative& result);
-=======
         /// @brief Count the small flow edges (flow edges are the edges connecting the face circumcenters)
         /// @param[in] meshKernelId  Id of the mesh state
         /// @param[in] smallFlowEdgesThreshold The configurable threshold for detecting the small flow edges
@@ -461,7 +459,6 @@
                                       int& locationType,
                                       int& spherical,
                                       int& sphericalAccurate);
->>>>>>> eff4a904
 
         /// @brief AveragingInterpolation interpolation (ec_module)
         /// @param[in] meshGeometryDimensions Mesh dimensions
