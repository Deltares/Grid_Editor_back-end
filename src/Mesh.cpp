//---- GPL ---------------------------------------------------------------------
//
// Copyright (C)  Stichting Deltares, 2011-2020.
//
// This program is free software: you can redistribute it and/or modify
// it under the terms of the GNU General Public License as published by
// the Free Software Foundation version 3.
//
// This program is distributed in the hope that it will be useful,
// but WITHOUT ANY WARRANTY; without even the implied warranty of
// MERCHANTABILITY or FITNESS FOR A PARTICULAR PURPOSE.  See the
// GNU General Public License for more details.
//
// You should have received a copy of the GNU General Public License
// along with this program.  If not, see <http://www.gnu.org/licenses/>.
//
// contact: delft3d.support@deltares.nl
// Stichting Deltares
// P.O. Box 177
// 2600 MH Delft, The Netherlands
//
// All indications and logos of, and references to, "Delft3D" and "Deltares"
// are registered trademarks of Stichting Deltares, and remain the property of
// Stichting Deltares. All rights reserved.
//
//------------------------------------------------------------------------------

#include <vector>
#include <array>
#include <cmath>
#include <numeric>
#include <algorithm>
#include <stdexcept>

#include "Mesh.hpp"
#include "Constants.cpp"
#include "Operations.cpp"
#include "Polygons.hpp"
#include "SpatialTrees.hpp"
#include "CurvilinearGrid.hpp"
#include "Entities.hpp"
#include "MakeGridParametersNative.hpp"
<<<<<<< HEAD
#include "TriangulationWrapper.cpp"
=======
#include "Exceptions.hpp"
>>>>>>> 430842fe

meshkernel::Mesh::Mesh()
{
}

void meshkernel::Mesh::Set(const std::vector<Edge>& edges,
                           const std::vector<Point>& nodes,
                           Projections projection,
                           AdministrationOptions administration)
{
    // copy edges and nodes
    m_edges = edges;
    m_nodes = nodes;
    m_projection = projection;

    Administrate(administration);

    //no polygon involved, so node mask is 1 everywhere
    m_nodeMask.resize(m_nodes.size());
    std::fill(m_nodeMask.begin(), m_nodeMask.end(), 1);
};

void meshkernel::Mesh::RemoveInvalidNodesAndEdges()
{

    // Mask nodes connected to valid edges
    std::vector<bool> connectedNodes(m_nodes.size(), false);
    int numInvalidEdges = 0;
    for (int e = 0; e < m_edges.size(); ++e)
    {
        auto const firstNode = m_edges[e].first;
        auto const secondNode = m_edges[e].second;

        if (firstNode < 0 || secondNode < 0)
        {
            numInvalidEdges++;
            continue;
        }

        connectedNodes[firstNode] = true;
        connectedNodes[secondNode] = true;
    }

    // Count all invalid nodes (note: there might be nodes that are not connected to an edge)
    int numInvalidNodes = 0;
    for (int n = 0; n < m_nodes.size(); ++n)
    {
        // invalidate nodes that are not connected
        if (!connectedNodes[n])
        {
            m_nodes[n] = {doubleMissingValue, doubleMissingValue};
        }

        if (!m_nodes[n].IsValid())
        {
            numInvalidNodes++;
        }
    }

    // If nothing to invalidate return
    if (numInvalidEdges == 0 && numInvalidNodes == 0)
    {
        m_numNodes = int(m_nodes.size());
        m_numEdges = int(m_edges.size());
        return;
    }

    // Flag invalid nodes
    std::vector<int> validNodesIndices(m_nodes.size());
    std::fill(validNodesIndices.begin(), validNodesIndices.end(), -1);
    int validIndex = 0;
    for (int n = 0; n < m_nodes.size(); ++n)
    {
        if (m_nodes[n].IsValid())
        {
            validNodesIndices[n] = validIndex;
            validIndex++;
        }
    }

    // Flag invalid edges
    for (auto& edge : m_edges)
    {
        auto const firstNode = edge.first;
        auto const secondNode = edge.second;

        if (firstNode >= 0 && secondNode >= 0 && validNodesIndices[firstNode] >= 0 && validNodesIndices[secondNode] >= 0)
        {
            edge.first = validNodesIndices[firstNode];
            edge.second = validNodesIndices[secondNode];
            continue;
        }

        edge.first = -1;
        edge.second = -1;
    }

    // Remove invalid nodes
    auto endNodeVector = std::remove_if(m_nodes.begin(), m_nodes.end(), [](const Point& n) { return !n.IsValid(); });
    m_numNodes = int(endNodeVector - m_nodes.begin());
    std::fill(endNodeVector, m_nodes.end(), Point{doubleMissingValue, doubleMissingValue});

    // Remove invalid edges
    auto endEdgeVector = std::remove_if(m_edges.begin(), m_edges.end(), [](const Edge& e) { return e.first < 0 || e.second < 0; });
    m_numEdges = int(endEdgeVector - m_edges.begin());
    std::fill(endEdgeVector, m_edges.end(), std::make_pair<int, int>(-1, -1));
}

void meshkernel::Mesh::Administrate(AdministrationOptions administrationOption)
{
    RemoveInvalidNodesAndEdges();

    if (m_nodesRTreeRequiresUpdate && !m_nodesRTree.Empty())
    {
        m_nodesRTree.BuildTree(m_nodes);
        m_nodesRTreeRequiresUpdate = false;
    }

    if (m_edgesRTreeRequiresUpdate && !m_edgesRTree.Empty())
    {
        ComputeEdgesCenters();
        m_edgesRTree.BuildTree(m_edgesCenters);
        m_edgesRTreeRequiresUpdate = false;
    }

    // return if there are no nodes or no edges
    if (m_numNodes == 0 || m_numEdges == 0)
    {
        return;
    }

    ResizeVectorIfNeeded(int(m_nodes.size()), m_nodesEdges);
    std::fill(m_nodesEdges.begin(), m_nodesEdges.end(), std::vector<int>(maximumNumberOfEdgesPerNode, 0));

    ResizeVectorIfNeeded(int(m_nodes.size()), m_nodesNumEdges);
    std::fill(m_nodesNumEdges.begin(), m_nodesNumEdges.end(), 0);

    NodeAdministration();

    for (int n = 0; n < GetNumNodes(); n++)
    {
        SortEdgesInCounterClockWiseOrder(n);
    }

    if (administrationOption == AdministrationOptions::AdministrateMeshEdges)
    {
        return;
    }

    // face administration
    m_numFaces = 0;
    ResizeVectorIfNeeded(int(m_edges.size()), m_edgesNumFaces);
    std::fill(m_edgesNumFaces.begin(), m_edgesNumFaces.end(), 0);

    ResizeVectorIfNeeded(int(m_edges.size()), m_edgesFaces);
    std::fill(m_edgesFaces.begin(), m_edgesFaces.end(), std::vector<int>(2, -1));

    m_facesNodes.resize(0);
    m_facesEdges.resize(0);
    m_facesCircumcenters.resize(0);
    m_facesMassCenters.resize(0);
    m_faceArea.resize(0);

    // find faces
    FindFaces();

    // find mesh circumcenters
    ComputeFaceCircumcentersMassCentersAndAreas();

    // classify node types
    ClassifyNodes();
}

meshkernel::Mesh::Mesh(const CurvilinearGrid& curvilinearGrid, Projections projection)
{
    if (curvilinearGrid.m_grid.size() == 0)
    {
        throw std::invalid_argument("Mesh::Mesh: The curvilinear grid is empty.");
    }

    std::vector<Point> nodes(curvilinearGrid.m_grid.size() * curvilinearGrid.m_grid[0].size());
    std::vector<Edge> edges(curvilinearGrid.m_grid.size() * (curvilinearGrid.m_grid[0].size() - 1) + (curvilinearGrid.m_grid.size() - 1) * curvilinearGrid.m_grid[0].size());
    std::vector<std::vector<int>> indices(curvilinearGrid.m_grid.size(), std::vector<int>(curvilinearGrid.m_grid[0].size(), intMissingValue));

    int ind = 0;
    for (int m = 0; m < curvilinearGrid.m_grid.size(); m++)
    {
        for (int n = 0; n < curvilinearGrid.m_grid[0].size(); n++)
        {
            if (curvilinearGrid.m_grid[m][n].IsValid())
            {
                nodes[ind] = curvilinearGrid.m_grid[m][n];
                indices[m][n] = ind;
                ind++;
            }
        }
    }
    nodes.resize(ind);

    ind = 0;
    for (int m = 0; m < curvilinearGrid.m_grid.size() - 1; m++)
    {
        for (int n = 0; n < curvilinearGrid.m_grid[0].size(); n++)
        {
            if (indices[m][n] != intMissingValue && indices[m + 1][n] != intMissingValue)
            {
                edges[ind].first = indices[m][n];
                edges[ind].second = indices[m + 1][n];
                ind++;
            }
        }
    }

    for (int m = 0; m < curvilinearGrid.m_grid.size(); m++)
    {
        for (int n = 0; n < curvilinearGrid.m_grid[0].size() - 1; n++)
        {
            if (indices[m][n] != intMissingValue && indices[m][n + 1] != intMissingValue)
            {
                edges[ind].first = indices[m][n];
                edges[ind].second = indices[m][n + 1];
                ind++;
            }
        }
    }
    edges.resize(ind);

    m_nodesRTreeRequiresUpdate = true;
    m_edgesRTreeRequiresUpdate = true;

    Set(edges, nodes, projection, AdministrationOptions::AdministrateMeshEdges);
}

meshkernel::Mesh::Mesh(std::vector<Point>& inputNodes, const Polygons& polygons, Projections projection)
{
    m_projection = projection;

    // compute triangulation
    TriangulationWrapper triangulationWrapper;
    const auto numPolygonNodes = static_cast<int>(inputNodes.size()); // open polygon
    const auto numberOfTriangles = static_cast<int>(inputNodes.size()) * 6 + 10;
    triangulationWrapper.Compute(inputNodes,
                                 numPolygonNodes,
                                 TriangulationWrapper::TriangulationOptions::TriangulatePointsAndGenerateFaces,
                                 0.0,
                                 numberOfTriangles);

    // For each triangle check
    // 1. Validity of its internal angles
    // 2. Is inside the polygon
    // If so we mark the edges and we add them m_edges
    std::vector<bool> edgeNodesFlag(triangulationWrapper.m_numEdges, false);
    for (int i = 0; i < triangulationWrapper.m_numFaces; ++i)
    {
        bool goodTriangle = CheckTriangle(triangulationWrapper.m_faceNodes[i], inputNodes);

        if (!goodTriangle)
        {
            continue;
        }
        Point approximateCenter = (inputNodes[triangulationWrapper.m_faceNodes[i][0]] + inputNodes[triangulationWrapper.m_faceNodes[i][1]] + inputNodes[triangulationWrapper.m_faceNodes[i][2]]) * oneThird;

        bool isTriangleInPolygon = polygons.IsPointInPolygon(approximateCenter, 0);
        if (!isTriangleInPolygon)
        {
            continue;
        }

        // mark all edges of this triangle as good ones
        for (int j = 0; j < 3; ++j)
        {
            edgeNodesFlag[triangulationWrapper.m_faceEdges[i][j]] = true;
        }
    }

    // now add all points and all valid edges
    m_nodes = inputNodes;
    int validEdgesCount = 0;
    for (int i = 0; i < triangulationWrapper.m_numEdges; ++i)
    {
        if (!edgeNodesFlag[i])
            continue;
        validEdgesCount++;
    }

    std::vector<Edge> edges(validEdgesCount);
    validEdgesCount = 0;
    for (int i = 0; i < triangulationWrapper.m_numEdges; ++i)
    {
        if (!edgeNodesFlag[i])
            continue;

        edges[validEdgesCount].first = std::abs(triangulationWrapper.m_edgeNodes[i][0]);
        edges[validEdgesCount].second = triangulationWrapper.m_edgeNodes[i][1];
        validEdgesCount++;
    }

    m_nodesRTreeRequiresUpdate = true;
    m_edgesRTreeRequiresUpdate = true;

    Set(edges, inputNodes, projection, AdministrationOptions::AdministrateMeshEdges);
}

bool meshkernel::Mesh::CheckTriangle(const std::vector<int>& faceNodes, const std::vector<Point>& nodes) const
{
    // Used for triangular grids
    constexpr double triangleMinimumAngle = 5.0;
    constexpr double triangleMaximumAngle = 150.0;

    double phiMin = 1e3;
    double phiMax = 0.0;

    static std::array<std::array<int, 3>, 3> nodePermutations{{{2, 0, 1}, {0, 1, 2}, {1, 2, 0}}};

    for (int i = 0; i < faceNodes.size(); ++i)
    {
        Point x0 = nodes[faceNodes[nodePermutations[i][0]]];
        Point x1 = nodes[faceNodes[nodePermutations[i][1]]];
        Point x2 = nodes[faceNodes[nodePermutations[i][2]]];

        const auto cosphi = NormalizedInnerProductTwoSegments(x1, x0, x1, x2, m_projection);
        const auto phi = std::acos(std::min(std::max(cosphi, -1.0), 1.0)) * raddeg_hp;
        phiMin = std::min(phiMin, phi);
        phiMax = std::max(phiMax, phi);
        if (phi < triangleMinimumAngle || phi > triangleMaximumAngle)
        {
            return false;
        }
    }
    return true;
}

void meshkernel::Mesh::SetFlatCopies(AdministrationOptions administrationOption)
{
    Administrate(administrationOption);

    m_nodex.resize(GetNumNodes());
    m_nodey.resize(GetNumNodes());
    m_nodez.resize(GetNumNodes());
    for (int n = 0; n < GetNumNodes(); n++)
    {
        m_nodex[n] = m_nodes[n].x;
        m_nodey[n] = m_nodes[n].y;
        m_nodez[n] = 0.0;
    }

    int edgeIndex = 0;
    m_edgeNodes.resize(GetNumEdges() * 2);
    for (int e = 0; e < GetNumEdges(); e++)
    {
        m_edgeNodes[edgeIndex] = m_edges[e].first;
        edgeIndex++;
        m_edgeNodes[edgeIndex] = m_edges[e].second;
        edgeIndex++;
    }

    int faceIndex = 0;
    m_faceNodes.resize(GetNumFaces() * maximumNumberOfNodesPerFace, intMissingValue);
    m_facesCircumcentersx.resize(GetNumFaces());
    m_facesCircumcentersy.resize(GetNumFaces());
    m_facesCircumcentersz.resize(GetNumFaces());
    for (int f = 0; f < GetNumFaces(); f++)
    {
        for (int n = 0; n < maximumNumberOfNodesPerFace; ++n)
        {
            if (n < m_facesNodes[f].size())
            {
                m_faceNodes[faceIndex] = m_facesNodes[f][n];
            }
            faceIndex++;
        }
        m_facesCircumcentersx[f] = m_facesCircumcenters[f].x;
        m_facesCircumcentersy[f] = m_facesCircumcenters[f].y;
        m_facesCircumcentersz[f] = 0.0;
    }

    //we always need to provide pointers to not empty memory
    if (m_nodex.empty())
    {
        m_nodex.resize(1);
    }
    if (m_nodey.empty())
    {
        m_nodey.resize(1);
    }
    if (m_nodez.empty())
    {
        m_nodez.resize(1);
    }
    if (m_edgeNodes.empty())
    {
        m_edgeNodes.resize(1);
    }
    if (m_faceNodes.empty())
    {
        m_faceNodes.resize(1, intMissingValue);
    }
    if (m_facesCircumcentersx.empty())
    {
        m_facesCircumcentersx.resize(1);
    }
    if (m_facesCircumcentersy.empty())
    {
        m_facesCircumcentersy.resize(1);
    }
    if (m_facesCircumcentersz.empty())
    {
        m_facesCircumcentersz.resize(1);
    }
}

void meshkernel::Mesh::NodeAdministration()
{
    // assume no duplicated links
    for (int e = 0; e < GetNumEdges(); e++)
    {
        const auto firstNode = m_edges[e].first;
        const auto secondNode = m_edges[e].second;

        if (firstNode < 0 || secondNode < 0)
        {
            continue;
        }

        if (m_nodesNumEdges[firstNode] >= maximumNumberOfEdgesPerNode || m_nodesNumEdges[secondNode] >= maximumNumberOfEdgesPerNode)
        {
            continue;
        }

        // Search for previously connected edges
        bool alreadyAddedEdge = false;
        for (int i = 0; i < m_nodesNumEdges[firstNode]; ++i)
        {
            auto currentEdge = m_edges[m_nodesEdges[firstNode][i]];
            if (currentEdge.first == secondNode || currentEdge.second == secondNode)
            {
                alreadyAddedEdge = true;
                break;
            }
        }
        if (!alreadyAddedEdge)
        {
            m_nodesEdges[firstNode][m_nodesNumEdges[firstNode]] = e;
            m_nodesNumEdges[firstNode]++;
        }

        // Search for previously connected edges
        alreadyAddedEdge = false;
        for (int i = 0; i < m_nodesNumEdges[secondNode]; ++i)
        {
            auto currentEdge = m_edges[m_nodesEdges[secondNode][i]];
            if (currentEdge.first == firstNode || currentEdge.second == firstNode)
            {
                alreadyAddedEdge = true;
                break;
            }
        }
        if (!alreadyAddedEdge)
        {
            m_nodesEdges[secondNode][m_nodesNumEdges[secondNode]] = e;
            m_nodesNumEdges[secondNode]++;
        }
    }

    // resize
    for (auto n = 0; n < GetNumNodes(); n++)
    {
        m_nodesEdges[n].resize(m_nodesNumEdges[n]);
    }
};

void meshkernel::Mesh::SortEdgesInCounterClockWiseOrder(int node)
{
    if (!m_nodes[node].IsValid())
    {
        throw std::invalid_argument("Mesh::SortEdgesInCounterClockWiseOrder: Invalid nodes.");
    }

    double phi0 = 0.0;
    double phi;
    m_edgeAngles.resize(meshkernel::maximumNumberOfEdgesPerNode);
    std::fill(m_edgeAngles.begin(), m_edgeAngles.end(), 0.0);
    for (auto edgeIndex = 0; edgeIndex < m_nodesNumEdges[node]; edgeIndex++)
    {

        auto firstNode = m_edges[m_nodesEdges[node][edgeIndex]].first;
        auto secondNode = m_edges[m_nodesEdges[node][edgeIndex]].second;
        if (firstNode < 0 || secondNode < 0)
        {
            continue;
        }

        if (secondNode == node)
        {
            secondNode = firstNode;
            firstNode = node;
        }

        double deltaX = GetDx(m_nodes[secondNode], m_nodes[firstNode], m_projection);
        double deltaY = GetDy(m_nodes[secondNode], m_nodes[firstNode], m_projection);
        if (abs(deltaX) < minimumDeltaCoordinate && abs(deltaY) < minimumDeltaCoordinate)
        {
            if (deltaY < 0.0)
            {
                phi = -M_PI / 2.0;
            }
            else
            {
                phi = M_PI / 2.0;
            }
        }
        else
        {
            phi = atan2(deltaY, deltaX);
        }

        if (edgeIndex == 0)
        {
            phi0 = phi;
        }

        m_edgeAngles[edgeIndex] = phi - phi0;
        if (m_edgeAngles[edgeIndex] < 0.0)
        {
            m_edgeAngles[edgeIndex] = m_edgeAngles[edgeIndex] + 2.0 * M_PI;
        }
    }

    // Performing sorting
    std::vector<std::size_t> indexes(m_nodesNumEdges[node]);
    std::vector<int> edgeNodeCopy{m_nodesEdges[node]};
    iota(indexes.begin(), indexes.end(), 0);
    sort(indexes.begin(), indexes.end(), [&](std::size_t i1, std::size_t i2) { return m_edgeAngles[i1] < m_edgeAngles[i2]; });

    for (std::size_t edgeIndex = 0; edgeIndex < m_nodesNumEdges[node]; edgeIndex++)
    {
        m_nodesEdges[node][edgeIndex] = edgeNodeCopy[indexes[edgeIndex]];
    }
}

void meshkernel::Mesh::FindFacesRecursive(int startingNode,
                                          int node,
                                          int index,
                                          int previousEdge,
                                          std::vector<int>& edges,
                                          std::vector<int>& nodes,
                                          std::vector<int>& sortedEdgesFaces,
                                          std::vector<int>& sortedNodes)
{
    // The selected edge does not exist.
    // TODO: It would make to throw an exception here, but then the test cases fail
    if (index >= edges.size())
        return;

    if (m_edges[previousEdge].first < 0 || m_edges[previousEdge].second < 0)
        throw std::invalid_argument("Mesh::FindFacesRecursive: The selected edge is invalid. This should not happen since all invalid edges should have been cleaned up.");

    // Check if the faces are already found
    if (m_edgesNumFaces[previousEdge] >= 2)
        return;

    edges[index] = previousEdge;
    nodes[index] = node;
    const int otherNode = m_edges[previousEdge].first + m_edges[previousEdge].second - node;

    // enclosure found
    if (otherNode == startingNode && index == edges.size() - 1)
    {
        sortedNodes = nodes;
        std::sort(sortedNodes.begin(), sortedNodes.end());
        for (int n = 0; n < sortedNodes.size() - 1; n++)
        {
            if (sortedNodes[n + 1] == sortedNodes[n])
            {
                return;
            }
        }

        // we need to add a face when at least one edge has no faces
        bool oneEdgeHasNoFace = false;
        for (const auto& edge : edges)
        {
            if (m_edgesNumFaces[edge] == 0)
            {
                oneEdgeHasNoFace = true;
                break;
            }
        }

        // check if least one edge has no face
        if (!oneEdgeHasNoFace)
        {
            // is an internal face only if all edges have a different face
            for (int ee = 0; ee < edges.size(); ee++)
            {
                sortedEdgesFaces[ee] = m_edgesFaces[edges[ee]][0];
            }
            std::sort(sortedEdgesFaces.begin(), sortedEdgesFaces.end());
            for (int n = 0; n < sortedEdgesFaces.size() - 1; n++)
            {
                if (sortedEdgesFaces[n + 1] == sortedEdgesFaces[n])
                    return;
            }
        }

        // increase m_edgesNumFaces
        m_numFaces += 1;
        for (const auto& edge : edges)
        {
            m_edgesNumFaces[edge] += 1;
            const int numFace = m_edgesNumFaces[edge];
            m_edgesFaces[edge][numFace - 1] = m_numFaces - 1;
        }

        // store the result
        m_facesNodes.push_back(nodes);
        m_facesEdges.push_back(edges);
        return;
    }

    int edgeIndexOtherNode = 0;
    for (int e = 0; e < m_nodesNumEdges[otherNode]; e++)
    {
        if (m_nodesEdges[otherNode][e] == previousEdge)
        {
            edgeIndexOtherNode = e;
            break;
        }
    }

    edgeIndexOtherNode = edgeIndexOtherNode - 1;
    if (edgeIndexOtherNode < 0)
    {
        edgeIndexOtherNode = edgeIndexOtherNode + m_nodesNumEdges[otherNode];
    }
    if (edgeIndexOtherNode > m_nodesNumEdges[otherNode] - 1)
    {
        edgeIndexOtherNode = edgeIndexOtherNode - m_nodesNumEdges[otherNode];
    }

    const int edge = m_nodesEdges[otherNode][edgeIndexOtherNode];
    FindFacesRecursive(startingNode, otherNode, index + 1, edge, edges, nodes, sortedEdgesFaces, sortedNodes);
    return;
}

void meshkernel::Mesh::FindFaces()
{
    for (int numEdgesPerFace = 3; numEdgesPerFace <= maximumNumberOfEdgesPerFace; numEdgesPerFace++)
    {
        std::vector<int> edges(numEdgesPerFace);
        std::vector<int> nodes(numEdgesPerFace);
        std::vector<int> sortedEdgesFaces(numEdgesPerFace);
        std::vector<int> sortedNodes(numEdgesPerFace);
        for (int n = 0; n < GetNumNodes(); n++)
        {
            if (!m_nodes[n].IsValid())
                continue;

            for (int e = 0; e < m_nodesNumEdges[n]; e++)
            {
                FindFacesRecursive(n, n, 0, m_nodesEdges[n][e], edges, nodes, sortedEdgesFaces, sortedNodes);
            }
        }
    }

    m_numFacesNodes.resize(m_numFaces);
    for (int f = 0; f < m_numFaces; ++f)
    {
        m_numFacesNodes[f] = int(m_facesNodes[f].size());
    }
}

void meshkernel::Mesh::ComputeFaceCircumcentersMassCentersAndAreas()
{
    m_facesCircumcenters.resize(GetNumFaces());
    m_faceArea.resize(GetNumFaces());
    m_facesMassCenters.resize(GetNumFaces());

    std::vector<Point> middlePointsCache(maximumNumberOfNodesPerFace);
    std::vector<Point> normalsCache(maximumNumberOfNodesPerFace);
    std::vector<int> numEdgeFacesCache(maximumNumberOfEdgesPerFace);
    m_polygonNodesCache.resize(maximumNumberOfNodesPerFace + 1);
    for (int f = 0; f < GetNumFaces(); f++)
    {
        //need to account for spherical coordinates. Build a polygon around a face
        int numPolygonPoints;
        FaceClosedPolygon(f, m_polygonNodesCache, numPolygonPoints);

        auto numberOfFaceNodes = GetNumFaceEdges(f);
        double area;
        Point centerOfMass;
        FaceAreaAndCenterOfMass(m_polygonNodesCache, numberOfFaceNodes, m_projection, area, centerOfMass);

        m_faceArea[f] = area;
        m_facesMassCenters[f] = centerOfMass;

        int numberOfInteriorEdges = 0;
        for (int n = 0; n < numberOfFaceNodes; n++)
        {
            if (m_edgesNumFaces[m_facesEdges[f][n]] == 2)
            {
                numberOfInteriorEdges += 1;
            }
        }
        if (numberOfInteriorEdges == 0)
        {
            m_facesCircumcenters[f] = centerOfMass;
            continue;
        }

        for (int n = 0; n < numberOfFaceNodes; n++)
        {
            numEdgeFacesCache[n] = m_edgesNumFaces[m_facesEdges[f][n]];
        }

        m_facesCircumcenters[f] = ComputeFaceCircumenter(m_polygonNodesCache,
                                                         middlePointsCache,
                                                         normalsCache,
                                                         numberOfFaceNodes,
                                                         numEdgeFacesCache,
                                                         weightCircumCenter);
    }
}

void meshkernel::Mesh::ClassifyNodes()
{
    m_nodesTypes.resize(GetNumNodes(), 0);
    std::fill(m_nodesTypes.begin(), m_nodesTypes.end(), 0);

    // threshold for corner points
    const double cornerCosine = 0.25;

    for (int e = 0; e < GetNumEdges(); e++)
    {
        const auto firstNode = m_edges[e].first;
        const auto secondNode = m_edges[e].second;

        if (firstNode < 0 || secondNode < 0)
        {
            continue;
        }

        if (m_nodesTypes[firstNode] == -1 || m_nodesTypes[secondNode] == -1)
        {
            continue;
        }

        if (m_edgesNumFaces[e] == 0)
        {
            m_nodesTypes[firstNode] = -1;
            m_nodesTypes[secondNode] = -1;
        }
        else if (m_edgesNumFaces[e] == 1)
        {
            m_nodesTypes[firstNode] += 1;
            m_nodesTypes[secondNode] += 1;
        }
    }

    for (int n = 0; n < GetNumNodes(); n++)
    {
        if (m_nodesTypes[n] == 1 || m_nodesTypes[n] == 2)
        {
            if (m_nodesNumEdges[n] == 2)
            {
                //corner point
                m_nodesTypes[n] = 3;
            }
            else
            {
                int firstNode = 0;
                int secondNode = 0;
                for (int i = 0; i < m_nodesNumEdges[n]; i++)
                {
                    const int edgeIndex = m_nodesEdges[n][i];
                    if (m_edgesNumFaces[edgeIndex] == 1)
                    {
                        if (firstNode == 0)
                        {
                            firstNode = m_edges[edgeIndex].first + m_edges[edgeIndex].second - n;
                        }
                        else
                        {
                            secondNode = m_edges[edgeIndex].first + m_edges[edgeIndex].second - n;
                        }
                    }
                }

                // point at the border
                m_nodesTypes[n] = 2;
                if (firstNode >= 0 && secondNode >= 0)
                {
                    double cosPhi =
                        NormalizedInnerProductTwoSegments(m_nodes[n], m_nodes[firstNode], m_nodes[n], m_nodes[secondNode], m_projection);

                    // void angle
                    if (cosPhi > -cornerCosine)
                    {
                        m_nodesTypes[n] = 3;
                    }
                }
            }
        }
        else if (m_nodesTypes[n] > 2)
        {
            // corner point
            m_nodesTypes[n] = 3;
        }
        else if (m_nodesTypes[n] != -1)
        {
            //internal node
            m_nodesTypes[n] = 1;
        }

        if (m_nodesNumEdges[n] < 2)
        {
            //hanging node
            m_nodesTypes[n] = -1;
        }
    }
}

void meshkernel::Mesh::MakeMesh(const meshkernelapi::MakeGridParametersNative& makeGridParametersNative, const Polygons& polygons)
{
    CurvilinearGrid CurvilinearGrid;
    m_projection = polygons.m_projection;
    if (makeGridParametersNative.GridType == 0)
    {
        // regular grid
        int numM = makeGridParametersNative.NumberOfColumns + 1;
        int numN = makeGridParametersNative.NumberOfRows + 1;
        double XGridBlockSize = makeGridParametersNative.XGridBlockSize;
        double YGridBlockSize = makeGridParametersNative.YGridBlockSize;
        double cosineAngle = std::cos(makeGridParametersNative.GridAngle * degrad_hp);
        double sinAngle = std::sin(makeGridParametersNative.GridAngle * degrad_hp);
        double OriginXCoordinate = makeGridParametersNative.OriginXCoordinate;
        double OriginYCoordinate = makeGridParametersNative.OriginYCoordinate;

        // in case a polygon is there, re-compute parameters
        if (polygons.m_numNodes >= 3)
        {
            Point referencePoint{doubleMissingValue, doubleMissingValue};
            // rectangular grid in polygon
            for (int i = 0; i < polygons.m_numNodes; ++i)
            {
                if (polygons.m_nodes[i].IsValid())
                {
                    referencePoint = polygons.m_nodes[i];
                    break;
                }
            }

            // get polygon min/max in rotated (xi,eta) coordinates
            double xmin = std::numeric_limits<double>::max();
            double xmax = -xmin;
            double etamin = std::numeric_limits<double>::max();
            double etamax = -etamin;
            for (int i = 0; i < polygons.m_numNodes; ++i)
            {
                if (polygons.m_nodes[i].IsValid())
                {
                    double dx = GetDx(referencePoint, polygons.m_nodes[i], m_projection);
                    double dy = GetDy(referencePoint, polygons.m_nodes[i], m_projection);
                    double xi = dx * cosineAngle + dy * sinAngle;
                    double eta = -dx * sinAngle + dy * cosineAngle;
                    xmin = std::min(xmin, xi);
                    xmax = std::max(xmax, xi);
                    etamin = std::min(etamin, eta);
                    etamax = std::max(etamax, eta);
                }
            }

            double xShift = xmin * cosineAngle - etamin * sinAngle;
            double yShift = xmin * sinAngle + etamin * cosineAngle;
            if (m_projection == Projections::spherical)
            {
                xShift = xShift / earth_radius * raddeg_hp;
                yShift = yShift / (earth_radius * std::cos(referencePoint.y * degrad_hp)) * raddeg_hp;
            }

            OriginXCoordinate = referencePoint.x + xShift;
            OriginYCoordinate = referencePoint.y + yShift;
            numN = int(std::ceil((etamax - etamin) / XGridBlockSize) + 1);
            numM = int(std::ceil((xmax - xmin) / YGridBlockSize) + 1);
        }

        CurvilinearGrid.Set(numN, numM);
        for (int n = 0; n < numN; ++n)
        {
            for (int m = 0; m < numM; ++m)
            {
                double newPointXCoordinate = OriginXCoordinate + m * XGridBlockSize * cosineAngle - n * YGridBlockSize * sinAngle;
                double newPointYCoordinate = OriginYCoordinate + m * XGridBlockSize * sinAngle + n * YGridBlockSize * cosineAngle;
                if (m_projection == Projections::spherical && n > 0)
                {
                    newPointYCoordinate = XGridBlockSize * cos(degrad_hp * CurvilinearGrid.m_grid[n - 1][m].y);
                }
                CurvilinearGrid.m_grid[n][m] = {newPointXCoordinate, newPointYCoordinate};
            }
        }

        // in case a polygon is there, remove nodes outside
        if (polygons.m_numNodes >= 3)
        {
            std::vector<std::vector<bool>> nodeBasedMask(numN, std::vector<bool>(numM, false));
            std::vector<std::vector<bool>> faceBasedMask(numN - 1, std::vector<bool>(numM - 1, false));
            // mark points inside a polygon
            for (int n = 0; n < numN; ++n)
            {
                for (int m = 0; m < numM; ++m)
                {
                    bool isInPolygon = polygons.IsPointInPolygon(CurvilinearGrid.m_grid[n][m], 0);
                    if (isInPolygon)
                    {
                        nodeBasedMask[n][m] = true;
                    }
                }
            }

            // mark faces when at least one node is inside
            for (int n = 0; n < numN - 1; ++n)
            {
                for (int m = 0; m < numM - 1; ++m)
                {
                    if (nodeBasedMask[n][m] || nodeBasedMask[n + 1][m] || nodeBasedMask[n][m + 1] || nodeBasedMask[n + 1][m + 1])
                    {
                        faceBasedMask[n][m] = true;
                    }
                }
            }

            //mark nodes that are member of a cell inside the polygon(s)
            for (int n = 0; n < numN - 1; ++n)
            {
                for (int m = 0; m < numM - 1; ++m)
                {
                    if (faceBasedMask[n][m])
                    {
                        nodeBasedMask[n][m] = true;
                        nodeBasedMask[n + 1][m] = true;
                        nodeBasedMask[n][m + 1] = true;
                        nodeBasedMask[n + 1][m + 1] = true;
                    }
                }
            }

            // mark points inside a polygon
            for (int n = 0; n < numN; ++n)
            {
                for (int m = 0; m < numM; ++m)
                {
                    if (!nodeBasedMask[n][m])
                    {
                        CurvilinearGrid.m_grid[n][m].x = doubleMissingValue;
                        CurvilinearGrid.m_grid[n][m].y = doubleMissingValue;
                    }
                }
            }
        }
    }

    // Assign mesh
    *this = Mesh(CurvilinearGrid, m_projection);

    m_nodesRTreeRequiresUpdate = true;
    m_edgesRTreeRequiresUpdate = true;

    Administrate(AdministrationOptions::AdministrateMeshEdges);
}

void meshkernel::Mesh::MergeNodesInPolygon(const Polygons& polygon)
{
    // first filter the nodes in polygon
    std::vector<Point> filteredNodes(GetNumNodes());
    std::vector<int> originalNodeIndices(GetNumNodes(), -1);
    int index = 0;
    for (int i = 0; i < GetNumNodes(); i++)
    {
        bool inPolygon = polygon.IsPointInPolygon(m_nodes[i], 0);
        if (inPolygon)
        {
            filteredNodes[index] = m_nodes[i];
            originalNodeIndices[index] = i;
            index++;
        }
    }
    filteredNodes.resize(index);

    // Update the R-Tree of the mesh nodes
    SpatialTrees::RTree nodesRtree;
    nodesRtree.BuildTree(filteredNodes);

    // merge the closest nodes
    for (int i = 0; i < filteredNodes.size(); i++)
    {
        nodesRtree.NearestNeighboursOnSquaredDistance(filteredNodes[i], mergingDistanceSquared);

        const auto resultSize = nodesRtree.GetQueryResultSize();
        if (resultSize > 1)
        {
            for (int j = 0; j < nodesRtree.GetQueryResultSize(); j++)
            {
                auto nodeIndexInFilteredNodes = nodesRtree.GetQuerySampleIndex(j);
                if (nodeIndexInFilteredNodes != i)
                {
                    MergeTwoNodes(originalNodeIndices[i], originalNodeIndices[nodeIndexInFilteredNodes]);
                    nodesRtree.RemoveNode(i);
                }
            }
        }
    }

    Administrate(AdministrationOptions::AdministrateMeshEdges);
}

void meshkernel::Mesh::MergeTwoNodes(int firstNodeIndex, int secondNodeIndex)
{
    if (firstNodeIndex >= GetNumNodes() || secondNodeIndex >= GetNumNodes())
    {
        throw std::invalid_argument("Mesh::MergeTwoNodes: Either the first or the second node-index is invalid.");
    }

    int edgeIndex;
    FindEdge(firstNodeIndex, secondNodeIndex, edgeIndex);
    if (edgeIndex >= 0)
    {
        m_edges[edgeIndex].first = -1;
        m_edges[edgeIndex].second = -1;
    }

    // check if there is another edge starting at firstEdgeOtherNode and ending at secondNode
    for (auto n = 0; n < m_nodesNumEdges[firstNodeIndex]; n++)
    {
        auto firstEdgeIndex = m_nodesEdges[firstNodeIndex][n];
        auto firstEdge = m_edges[firstEdgeIndex];
        auto firstEdgeOtherNode = firstEdge.first + firstEdge.second - firstNodeIndex;
        if (firstEdgeOtherNode >= 0 && firstEdgeOtherNode != secondNodeIndex)
        {
            for (int nn = 0; nn < m_nodesNumEdges[firstEdgeOtherNode]; nn++)
            {
                auto secondEdgeIndex = m_nodesEdges[firstEdgeOtherNode][nn];
                auto secondEdge = m_edges[secondEdgeIndex];
                auto secondNodeSecondEdge = secondEdge.first + secondEdge.second - firstEdgeOtherNode;
                if (secondNodeSecondEdge == secondNodeIndex)
                {
                    m_edges[secondEdgeIndex].first = -1;
                    m_edges[secondEdgeIndex].second = -1;
                }
            }
        }
    }

    // add all valid edges starting at secondNode
    std::vector<int> secondNodeEdges(maximumNumberOfEdgesPerNode, -1);
    int numSecondNodeEdges = 0;
    for (auto n = 0; n < m_nodesNumEdges[secondNodeIndex]; n++)
    {
        edgeIndex = m_nodesEdges[secondNodeIndex][n];
        if (m_edges[edgeIndex].first >= 0)
        {
            secondNodeEdges[numSecondNodeEdges] = edgeIndex;
            numSecondNodeEdges++;
        }
    }

    // add all valid edges starting at firstNode are assigned to the second node
    for (auto n = 0; n < m_nodesNumEdges[firstNodeIndex]; n++)
    {
        edgeIndex = m_nodesEdges[firstNodeIndex][n];
        if (m_edges[edgeIndex].first >= 0)
        {
            secondNodeEdges[numSecondNodeEdges] = edgeIndex;
            if (m_edges[edgeIndex].first == firstNodeIndex)
            {
                m_edges[edgeIndex].first = secondNodeIndex;
            }
            if (m_edges[edgeIndex].second == firstNodeIndex)
            {
                m_edges[edgeIndex].second = secondNodeIndex;
            }
            numSecondNodeEdges++;
        }
    }

    // re-assign edges to second node
    m_nodesEdges[secondNodeIndex] = std::vector<int>(secondNodeEdges.begin(), secondNodeEdges.begin() + numSecondNodeEdges);
    m_nodesNumEdges[secondNodeIndex] = numSecondNodeEdges;

    // remove edges to first node
    m_nodesEdges[firstNodeIndex] = std::vector<int>(0);
    m_nodesNumEdges[firstNodeIndex] = 0;
    m_nodes[firstNodeIndex] = {doubleMissingValue, doubleMissingValue};

    m_nodesRTreeRequiresUpdate = true;
    m_edgesRTreeRequiresUpdate = true;
}

void meshkernel::Mesh::ConnectNodes(int startNode, int endNode, int& newEdgeIndex)
{
    int edgeIndex;
    FindEdge(startNode, endNode, edgeIndex);

    // The nodes are already connected
    if (edgeIndex >= 0)
        return;

    // increment the edges container
    newEdgeIndex = GetNumEdges();
    ResizeVectorIfNeeded(newEdgeIndex + 1, m_edges, std::make_pair(intMissingValue, intMissingValue));
    m_edges[newEdgeIndex].first = startNode;
    m_edges[newEdgeIndex].second = endNode;
    m_numEdges++;

    m_edgesRTreeRequiresUpdate = true;
}

void meshkernel::Mesh::InsertNode(const Point& newPoint, int& newNodeIndex, bool updateRTree)
{
    int newSize = GetNumNodes() + 1;
    newNodeIndex = GetNumNodes();

    ResizeVectorIfNeeded(newSize, m_nodes);
    ResizeVectorIfNeeded(newSize, m_nodeMask);
    ResizeVectorIfNeeded(newSize, m_nodesNumEdges);
    ResizeVectorIfNeeded(newSize, m_nodesEdges);
    m_numNodes++;

    m_nodes[newNodeIndex] = newPoint;
    m_nodeMask[newNodeIndex] = newNodeIndex;
    m_nodesNumEdges[newNodeIndex] = 0;

    m_nodesRTreeRequiresUpdate = true;
}

void meshkernel::Mesh::DeleteNode(int nodeIndex)
{
    if (nodeIndex >= GetNumNodes())
    {
        throw std::invalid_argument("Mesh::DeleteNode: The index of the node to be deleted does not exist.");
    }

    for (int e = 0; e < m_nodesNumEdges[nodeIndex]; e++)
    {
        auto edgeIndex = m_nodesEdges[nodeIndex][e];
        DeleteEdge(edgeIndex);
    }
    m_nodes[nodeIndex] = {doubleMissingValue, doubleMissingValue};
    m_numNodes--;

    m_nodesRTreeRequiresUpdate = true;
}

void meshkernel::Mesh::DeleteEdge(int edgeIndex)
{
    if (edgeIndex < 0)
    {
        throw std::invalid_argument("Mesh::DeleteEdge: The index of the edge to be deleted does not exist.");
    }

    m_edges[edgeIndex].first = intMissingValue;
    m_edges[edgeIndex].second = intMissingValue;

    m_edgesRTreeRequiresUpdate = true;
}

void meshkernel::Mesh::FaceClosedPolygon(int faceIndex, std::vector<Point>& polygonNodesCache, int& numClosedPolygonNodes) const
{
    auto numFaceNodes = GetNumFaceEdges(faceIndex);
    if (polygonNodesCache.size() < numFaceNodes + 1)
    {
        polygonNodesCache.resize(numFaceNodes + 1);
    }

    for (int n = 0; n < numFaceNodes; n++)
    {
        polygonNodesCache[n] = m_nodes[m_facesNodes[faceIndex][n]];
    }
    polygonNodesCache[numFaceNodes] = polygonNodesCache[0];

    numClosedPolygonNodes = numFaceNodes + 1;
}

void meshkernel::Mesh::FaceClosedPolygon(int faceIndex,
                                         std::vector<Point>& polygonNodesCache,
                                         std::vector<int>& localNodeIndicesCache,
                                         std::vector<int>& edgeIndicesCache,
                                         int& numClosedPolygonNodes) const
{
    auto numFaceNodes = GetNumFaceEdges(faceIndex);
    polygonNodesCache.reserve(numFaceNodes + 1);
    polygonNodesCache.clear();
    localNodeIndicesCache.reserve(numFaceNodes + 1);
    localNodeIndicesCache.clear();
    edgeIndicesCache.reserve(numFaceNodes + 1);
    edgeIndicesCache.clear();

    for (int n = 0; n < numFaceNodes; n++)
    {
        polygonNodesCache.push_back(m_nodes[m_facesNodes[faceIndex][n]]);
        localNodeIndicesCache.push_back(n);
        edgeIndicesCache.push_back(m_facesEdges[faceIndex][n]);
    }
    polygonNodesCache.push_back(polygonNodesCache[0]);
    localNodeIndicesCache.push_back(0);
    edgeIndicesCache.push_back(m_facesEdges[faceIndex][0]);
    numClosedPolygonNodes = numFaceNodes + 1;
}

void meshkernel::Mesh::MaskNodesInPolygons(const Polygons& polygon, bool inside)
{
    std::fill(m_nodeMask.begin(), m_nodeMask.end(), 0);
    for (int i = 0; i < GetNumNodes(); ++i)
    {
        bool isInPolygon = polygon.IsPointInPolygons(m_nodes[i]);
        if (!inside)
        {
            isInPolygon = !isInPolygon;
        }
        m_nodeMask[i] = 0;
        if (isInPolygon)
        {
            m_nodeMask[i] = 1;
        }
    }
}

void meshkernel::Mesh::ComputeEdgeLengths()
{
    auto const numEdges = GetNumEdges();
    m_edgeLengths.resize(numEdges, doubleMissingValue);
    for (int e = 0; e < numEdges; e++)
    {
        auto const first = m_edges[e].first;
        auto const second = m_edges[e].second;
        m_edgeLengths[e] = Distance(m_nodes[first], m_nodes[second], m_projection);
    }
}

void meshkernel::Mesh::ComputeEdgesCenters()
{
<<<<<<< HEAD
    ComputeEdgeCenters(GetNumEdges(), m_nodes, m_edges, m_edgesCenters);
    return true;
=======
    auto const numEdges = GetNumEdges();
    m_edgesCenters.reserve(numEdges);
    m_edgesCenters.clear();

    for (int e = 0; e < numEdges; e++)
    {
        auto const first = m_edges[e].first;
        auto const second = m_edges[e].second;

        if (first < 0 || second < 0)
        {
            continue;
        }

        m_edgesCenters.push_back((m_nodes[first] + m_nodes[second]) * 0.5);
    }
>>>>>>> 430842fe
}

bool meshkernel::Mesh::IsFullFaceNotInPolygon(int faceIndex) const
{
    for (int n = 0; n < GetNumFaceEdges(faceIndex); n++)
    {
        if (m_nodeMask[m_facesNodes[faceIndex][n]] != 1)
        {
            return true;
        }
    }
    return false;
}

bool meshkernel::Mesh::FindCommonNode(int firstEdgeIndex, int secondEdgeIndex, int& node) const
{
    auto firstEdgeFirstNode = m_edges[firstEdgeIndex].first;
    auto firstEdgeEdgeSecondNode = m_edges[firstEdgeIndex].second;

    auto secondEdgeFirstNode = m_edges[secondEdgeIndex].first;
    auto secondEdgeSecondNode = m_edges[secondEdgeIndex].second;

    if (firstEdgeFirstNode < 0 || firstEdgeEdgeSecondNode < 0 || secondEdgeFirstNode < 0 || secondEdgeSecondNode < 0)
    {
        throw std::invalid_argument("Mesh::FindCommonNode: At least one of the given edges is invalid.");
    }

    if (firstEdgeFirstNode == secondEdgeFirstNode || firstEdgeFirstNode == secondEdgeSecondNode)
    {
        node = firstEdgeFirstNode;
        return true;
    }
    else if (firstEdgeEdgeSecondNode == secondEdgeFirstNode || firstEdgeEdgeSecondNode == secondEdgeSecondNode)
    {
        node = firstEdgeEdgeSecondNode;
        return true;
    }
    else
    {
        return false;
    }
}

void meshkernel::Mesh::FindEdge(int firstNodeIndex, int secondNodeIndex, int& edgeIndex) const
{
    if (firstNodeIndex < 0 || secondNodeIndex < 0)
    {
        throw std::invalid_argument("Mesh::FindEdge: Invalid node index.");
    }

    edgeIndex = -1;
    for (auto n = 0; n < m_nodesNumEdges[firstNodeIndex]; n++)
    {
        int localEdgeIndex = m_nodesEdges[firstNodeIndex][n];
        auto firstEdgeOtherNode = m_edges[localEdgeIndex].first + m_edges[localEdgeIndex].second - firstNodeIndex;
        if (firstEdgeOtherNode == secondNodeIndex)
        {
            edgeIndex = localEdgeIndex;
            break;
        }
    }
}

void meshkernel::Mesh::GetBoundingBox(Point& lowerLeft, Point& upperRight) const
{

    double minx = std::numeric_limits<double>::max();
    double maxx = std::numeric_limits<double>::lowest();
    double miny = std::numeric_limits<double>::max();
    double maxy = std::numeric_limits<double>::lowest();
    for (int n = 0; n < GetNumNodes(); n++)
    {
        if (m_nodes[n].IsValid())
        {
            minx = std::min(minx, m_nodes[n].x);
            maxx = std::max(maxx, m_nodes[n].x);
            miny = std::min(miny, m_nodes[n].y);
            maxy = std::max(maxy, m_nodes[n].y);
        }
    }
    lowerLeft = {minx, miny};
    upperRight = {maxx, maxy};
}

void meshkernel::Mesh::OffsetSphericalCoordinates(double minx, double maxx)
{
    if (m_projection == Projections::spherical && maxx - minx > 180.0)
    {
        for (int n = 0; n < GetNumNodes(); ++n)
        {
            if (m_nodes[n].x - 360.0 >= minx)
            {
                m_nodes[n].x -= 360.0;
            }

            if (m_nodes[n].x < minx)
            {
                m_nodes[n].x += 360.0;
            }
        }
    }
}

int meshkernel::Mesh::GetNodeIndex(Point point, double searchRadius)
{
    if (GetNumNodes() <= 0)
    {
        throw std::invalid_argument("Mesh::GetNodeIndex: There are no valid nodes.");
    }

    // create rtree a first time
    if (m_nodesRTree.Empty())
    {
        m_nodesRTree.BuildTree(m_nodes);
        m_nodesRTreeRequiresUpdate = false;
    }

    double const searchRadiusSquared = searchRadius * searchRadius;
    m_nodesRTree.NearestNeighboursOnSquaredDistance(point, searchRadiusSquared);
    auto resultSize = m_nodesRTree.GetQueryResultSize();

    if (resultSize >= 1)
    {
        int nodeIndex = m_nodesRTree.GetQuerySampleIndex(0);
        return nodeIndex;
    }
    else
    {
        throw AlgorithmError("Mesh::GetNodeIndex: Could not find the node index close to a point.");
    }
}

int meshkernel::Mesh::FindEdgeCloseToAPoint(Point point)
{
    if (GetNumEdges() <= 0)
    {
        throw std::invalid_argument("Mesh::GetNodeIndex: There are no valid edges.");
    }

    if (m_edgesRTree.Empty())
    {
        ComputeEdgesCenters();
        m_edgesRTree.BuildTree(m_edgesCenters);
        m_edgesRTreeRequiresUpdate = false;
    }

    m_edgesRTree.NearestNeighbour(point);
    auto const resultSize = m_edgesRTree.GetQueryResultSize();
    if (resultSize >= 1)
    {
        int edgeIndex = m_edgesRTree.GetQuerySampleIndex(0);
        return edgeIndex;
    }
    else
    {
        throw AlgorithmError("Mesh::FindEdgeCloseToAPoint: Could not find the closest edge to a point.");
    }
}

void meshkernel::Mesh::MaskFaceEdgesInPolygon(const Polygons& polygons, bool invertSelection, bool includeIntersected)
{
    Administrate(AdministrationOptions::AdministrateMeshEdgesAndFaces);

    // mark all nodes in polygon with 1
    std::fill(m_nodeMask.begin(), m_nodeMask.end(), 0);
    for (int n = 0; n < GetNumNodes(); ++n)
    {
        auto isInPolygon = polygons.IsPointInPolygon(m_nodes[n], 0);
        if (isInPolygon)
        {
            m_nodeMask[n] = 1;
        }
    }

    // mark all edges with both start end end nodes included with 1
    std::vector<int> edgeMask(m_edges.size(), 0);
    for (int e = 0; e < GetNumEdges(); ++e)
    {
        auto firstNodeIndex = m_edges[e].first;
        auto secondNodeIndex = m_edges[e].second;

        int isEdgeIncluded;
        if (includeIntersected)
        {
            isEdgeIncluded = (firstNodeIndex >= 0 && m_nodeMask[firstNodeIndex] == 1 ||
                              secondNodeIndex >= 0 && m_nodeMask[secondNodeIndex] == 1)
                                 ? 1
                                 : 0;
        }
        else
        {
            isEdgeIncluded = (firstNodeIndex >= 0 && m_nodeMask[firstNodeIndex] == 1 &&
                              secondNodeIndex >= 0 && m_nodeMask[secondNodeIndex] == 1)
                                 ? 1
                                 : 0;
        }

        edgeMask[e] = isEdgeIncluded;
    }

    // if one edge of the face is not included do not include all the edges of that face
    auto secondEdgeMask = edgeMask;
    if (!includeIntersected)
    {
        for (int f = 0; f < GetNumFaces(); ++f)
        {
            bool isOneEdgeNotIncluded = false;
            for (int n = 0; n < GetNumFaceEdges(f); ++n)
            {
                auto edgeIndex = m_facesEdges[f][n];
                if (edgeIndex >= 0 && edgeMask[edgeIndex] == 0)
                {
                    isOneEdgeNotIncluded = true;
                    break;
                }
            }

            if (isOneEdgeNotIncluded)
            {
                for (int n = 0; n < GetNumFaceEdges(f); ++n)
                {
                    auto edgeIndex = m_facesEdges[f][n];
                    if (edgeIndex >= 0)
                    {
                        secondEdgeMask[edgeIndex] = 0;
                    }
                }
            }
        }
    }

    // if the selection is inverted, do not delete the edges of included faces
    if (invertSelection)
    {
        for (int e = 0; e < GetNumEdges(); ++e)
        {
            if (secondEdgeMask[e] == 0)
            {
                secondEdgeMask[e] = 1;
            }

            if (edgeMask[e] == 1)
            {
                secondEdgeMask[e] = 0;
            }
        }
    }

    m_edgeMask = std::move(secondEdgeMask);
}

void meshkernel::Mesh::DeleteMesh(const Polygons& polygons, int deletionOption, bool invertDeletion)
{
    if (deletionOption == AllVerticesInside)
    {
        for (int n = 0; n < GetNumNodes(); ++n)
        {
            auto isInPolygon = polygons.IsPointInPolygon(m_nodes[n], 0);
            if (invertDeletion)
            {
                isInPolygon = !isInPolygon;
            }
            if (isInPolygon)
            {
                m_nodes[n] = {doubleMissingValue, doubleMissingValue};
            }
        }
    }

    if (deletionOption == FacesWithIncludedCircumcenters)
    {
        Administrate(AdministrationOptions::AdministrateMeshEdgesAndFaces);

        for (int e = 0; e < GetNumEdges(); ++e)
        {
            bool allFaceCircumcentersInPolygon = true;

            for (int f = 0; f < GetNumEdgesFaces(e); ++f)
            {
                auto faceIndex = m_edgesFaces[e][f];
                if (faceIndex < 0)
                {
                    continue;
                }

                auto faceCircumcenter = m_facesCircumcenters[faceIndex];
                auto isInPolygon = polygons.IsPointInPolygon(faceCircumcenter, 0);
                if (invertDeletion)
                {
                    isInPolygon = !isInPolygon;
                }
                if (!isInPolygon)
                {
                    allFaceCircumcentersInPolygon = false;
                    break;
                }
            }

            // 2D edge without surrounding faces.
            if (GetNumEdgesFaces(e) == 0)
            {
                auto firstNodeIndex = m_edges[e].first;
                auto secondNodeIndex = m_edges[e].second;

                if (firstNodeIndex < 0 || secondNodeIndex < 0)
                {
                    continue;
                }

                auto edgeCenter = (m_nodes[firstNodeIndex] + m_nodes[secondNodeIndex]) / 2.0;

                allFaceCircumcentersInPolygon = polygons.IsPointInPolygon(edgeCenter, 0);
                if (invertDeletion)
                {
                    allFaceCircumcentersInPolygon = !allFaceCircumcentersInPolygon;
                }
            }

            if (allFaceCircumcentersInPolygon)
            {
                m_edges[e].first = -1;
                m_edges[e].second = -1;
            }
        }
    }

    if (deletionOption == FacesCompletelyIncluded)
    {
        MaskFaceEdgesInPolygon(polygons, invertDeletion, false);

        // mark the edges for deletion
        for (int e = 0; e < GetNumEdges(); ++e)
        {
            if (m_edgeMask[e] == 1)
            {
                m_edges[e].first = -1;
                m_edges[e].second = -1;
            }
        }
    }

    m_nodesRTreeRequiresUpdate = true;
    m_edgesRTreeRequiresUpdate = true;

    Administrate(AdministrationOptions::AdministrateMeshEdges);
}

void meshkernel::Mesh::MoveNode(Point newPoint, int nodeindex)
{
    Point nodeToMove = m_nodes[nodeindex];

    auto dx = GetDx(nodeToMove, newPoint, m_projection);
    auto dy = GetDy(nodeToMove, newPoint, m_projection);

    double distanceNodeToMoveFromNewPoint = std::sqrt(dx * dx + dy * dy);
    for (int n = 0; n < GetNumNodes(); ++n)
    {
        auto nodeDx = GetDx(m_nodes[n], nodeToMove, m_projection);
        auto nodeDy = GetDy(m_nodes[n], nodeToMove, m_projection);
        double distanceCurrentNodeFromNewPoint = std::sqrt(nodeDx * nodeDx + nodeDy * nodeDy);

        double factor = 0.5 * (1.0 + std::cos(std::min(distanceCurrentNodeFromNewPoint / distanceNodeToMoveFromNewPoint, 1.0) * M_PI));

        m_nodes[n].x += dx * factor;
        m_nodes[n].y += dy * factor;
    }

    m_nodesRTreeRequiresUpdate = true;
    m_edgesRTreeRequiresUpdate = true;
}

meshkernel::Mesh& meshkernel::Mesh::operator+=(Mesh const& rhs)
{
    if (m_projection != rhs.m_projection || rhs.GetNumNodes() == 0 || rhs.GetNumEdges() == 0)
    {
        throw std::invalid_argument("Mesh::operator+=: The two meshes cannot be added.");
    }

    int rhsNumNodes = rhs.GetNumNodes();
    int rhsNumEdges = rhs.GetNumEdges();
    ResizeVectorIfNeeded(GetNumEdges() + rhsNumEdges, m_edges, {intMissingValue, intMissingValue});
    ResizeVectorIfNeeded(GetNumNodes() + rhsNumNodes, m_nodes, {doubleMissingValue, doubleMissingValue});

    //copy mesh nodes
    for (int n = GetNumNodes(); n < GetNumNodes() + rhsNumNodes; ++n)
    {
        const int index = n - GetNumNodes();
        m_nodes[n] = rhs.m_nodes[index];
    }

    //copy mesh edges
    for (int e = GetNumEdges(); e < GetNumEdges() + rhsNumEdges; ++e)
    {
        const int index = e - GetNumEdges();
        m_edges[e].first = rhs.m_edges[index].first + GetNumNodes();
        m_edges[e].second = rhs.m_edges[index].second + GetNumNodes();
    }

    m_nodesRTreeRequiresUpdate = true;
    m_edgesRTreeRequiresUpdate = true;

    Administrate(AdministrationOptions::AdministrateMeshEdgesAndFaces);

    //no polygon involved, so node mask is 1 everywhere
    m_nodeMask.resize(m_nodes.size());
    std::fill(m_nodeMask.begin(), m_nodeMask.end(), 1);

    return *this;
}

void meshkernel::Mesh::ComputeNodeMaskFromEdgeMask()
{
    if (m_edgeMask.size() != GetNumEdges() || m_nodeMask.size() != GetNumNodes())
    {
        throw std::invalid_argument("Mesh::ComputeNodeMaskFromEdgeMask:The dimension of the masks do not fit the mesh.");
    }

    // fill node mask to 0
    std::fill(m_nodeMask.begin(), m_nodeMask.end(), 0);

    // compute node mask from edge mask
    for (int e = 0; e < GetNumEdges(); ++e)
    {
        if (m_edgeMask[e] != 1)
            continue;

        int firstNodeIndex = m_edges[e].first;
        int secondNodeIndex = m_edges[e].second;

        if (firstNodeIndex > 0)
        {
            m_nodeMask[firstNodeIndex] = 1;
        }
        if (secondNodeIndex > 0)
        {
            m_nodeMask[secondNodeIndex] = 1;
        }
    }
}

meshkernel::Point meshkernel::Mesh::ComputeFaceCircumenter(std::vector<Point>& polygon,
                                                           std::vector<Point>& middlePoints,
                                                           std::vector<Point>& normals,
                                                           int numNodes,
                                                           const std::vector<int>& edgesNumFaces,
                                                           double weightCircumCenter) const
{
    const int maximumNumberCircumcenterIterations = 100;
    const double eps = m_projection == Projections::cartesian ? 1e-3 : 9e-10; //111km = 0-e digit.

    Point centerOfMass;
    double area;
    FaceAreaAndCenterOfMass(polygon, numNodes, m_projection, area, centerOfMass);

    double xCenter = 0;
    double yCenter = 0;
    for (int n = 0; n < numNodes; n++)
    {
        xCenter += polygon[n].x;
        yCenter += polygon[n].y;
    }
    centerOfMass.x = xCenter / numNodes;
    centerOfMass.y = yCenter / numNodes;

    // for triangles, for now assume cartesian kernel
    meshkernel::Point result = centerOfMass;
    if (numNodes == 3)
    {
        CircumcenterOfTriangle(polygon[0], polygon[1], polygon[2], m_projection, result);
    }
    else if (!edgesNumFaces.empty())
    {
        Point estimatedCircumCenter = centerOfMass;

        int numValidEdges = 0;
        for (int n = 0; n < numNodes; ++n)
        {
            if (edgesNumFaces[n] == 2)
            {
                numValidEdges++;
            }
        }

        if (numValidEdges > 0)
        {
            for (int n = 0; n < numNodes; n++)
            {
                if (edgesNumFaces[n] == 2)
                {
                    int nextNode = n + 1;
                    if (nextNode == numNodes)
                        nextNode = 0;
                    middlePoints[n] = (polygon[n] + polygon[nextNode]) * 0.5;
                    NormalVector(polygon[n], polygon[nextNode], middlePoints[n], normals[n], m_projection);
                }
            }

            Point previousCircumCenter = estimatedCircumCenter;
            double xf = 1.0 / std::cos(degrad_hp * centerOfMass.y);

            for (int iter = 0; iter < maximumNumberCircumcenterIterations; ++iter)
            {
                previousCircumCenter = estimatedCircumCenter;
                for (int n = 0; n < numNodes; n++)
                {
                    if (edgesNumFaces[n] == 2)
                    {
                        double dx = GetDx(middlePoints[n], estimatedCircumCenter, m_projection);
                        double dy = GetDy(middlePoints[n], estimatedCircumCenter, m_projection);
                        double increment = -0.1 * DotProduct(dx, normals[n].x, dy, normals[n].y);
                        Add(estimatedCircumCenter, normals[n], increment, xf, m_projection);
                    }
                }
                if (iter > 0 &&
                    abs(estimatedCircumCenter.x - previousCircumCenter.x) < eps &&
                    abs(estimatedCircumCenter.y - previousCircumCenter.y) < eps)
                {
                    result = estimatedCircumCenter;
                    break;
                }
            }
        }
    }

    if (weightCircumCenter <= 1.0 && weightCircumCenter >= 0.0)
    {
        double localWeightCircumCenter = 1.0;
        if (numNodes > 3)
        {
            localWeightCircumCenter = weightCircumCenter;
        }

        for (int n = 0; n < numNodes; n++)
        {
            polygon[n].x = localWeightCircumCenter * polygon[n].x + (1.0 - localWeightCircumCenter) * centerOfMass.x;
            polygon[n].y = localWeightCircumCenter * polygon[n].y + (1.0 - localWeightCircumCenter) * centerOfMass.y;
        }
        polygon[numNodes] = polygon[0];

        const auto isCircumcenterInside = IsPointInPolygonNodes(result, polygon, 0, numNodes - 1, m_projection);

        if (!isCircumcenterInside)
        {
            for (int n = 0; n < numNodes; n++)
            {
                int nextNode = n + 1;
                if (nextNode == numNodes)
                {
                    nextNode = 0;
                }

                Point intersection;
                double crossProduct;
                double firstRatio;
                double secondRatio;
                bool areLineCrossing = AreLinesCrossing(centerOfMass, result, polygon[n], polygon[nextNode], false, intersection, crossProduct, firstRatio, secondRatio, m_projection);
                if (areLineCrossing)
                {
                    result = intersection;
                    break;
                }
            }
        }
    }
    return result;
}

void meshkernel::Mesh::ComputeNodeNeighbours()
{
    m_maxNumNeighbours = *(std::max_element(m_nodesNumEdges.begin(), m_nodesNumEdges.end()));
    m_maxNumNeighbours += 1;

    m_nodesNodes.resize(GetNumNodes(), std::vector<int>(m_maxNumNeighbours, intMissingValue));
    //for each node, determine the neighbouring nodes
    for (auto n = 0; n < GetNumNodes(); n++)
    {
        for (auto nn = 0; nn < m_nodesNumEdges[n]; nn++)
        {
            Edge edge = m_edges[m_nodesEdges[n][nn]];
            m_nodesNodes[n][nn] = edge.first + edge.second - n;
        }
    }
}

void meshkernel::Mesh::GetOrthogonality(double* orthogonality)
{
    for (int e = 0; e < GetNumEdges(); e++)
    {
        orthogonality[e] = doubleMissingValue;
        int firstVertex = m_edges[e].first;
        int secondVertex = m_edges[e].second;

        if (firstVertex != 0 && secondVertex != 0 && e < GetNumEdges() && m_edgesNumFaces[e] == 2)
        {
            orthogonality[e] = NormalizedInnerProductTwoSegments(m_nodes[firstVertex],
                                                                 m_nodes[secondVertex],
                                                                 m_facesCircumcenters[m_edgesFaces[e][0]],
                                                                 m_facesCircumcenters[m_edgesFaces[e][1]],
                                                                 m_projection);
            if (orthogonality[e] != doubleMissingValue)
            {
                orthogonality[e] = std::abs(orthogonality[e]);
            }
        }
    }
}

void meshkernel::Mesh::GetSmoothness(double* smoothness)
{
    for (int e = 0; e < GetNumEdges(); e++)
    {
        smoothness[e] = doubleMissingValue;
        int firstVertex = m_edges[e].first;
        int secondVertex = m_edges[e].second;

        if (firstVertex != 0 && secondVertex != 0 && e < GetNumEdges() && m_edgesNumFaces[e] == 2)
        {
            const auto leftFace = m_edgesFaces[e][0];
            const auto rightFace = m_edgesFaces[e][1];
            const auto leftFaceArea = m_faceArea[leftFace];
            const auto rightFaceArea = m_faceArea[rightFace];

            if (leftFaceArea < minimumCellArea || rightFaceArea < minimumCellArea)
            {
                smoothness[e] = rightFaceArea / leftFaceArea;
            }
            if (smoothness[e] < 1.0)
            {
                smoothness[e] = 1.0 / smoothness[e];
            }
        }
    }
}

void meshkernel::Mesh::GetAspectRatios(std::vector<double>& aspectRatios)
{
    std::vector<std::vector<double>> averageEdgesLength(GetNumEdges(), std::vector<double>(2, doubleMissingValue));
    std::vector<double> averageFlowEdgesLength(GetNumEdges(), doubleMissingValue);
    std::vector<bool> curvilinearGridIndicator(GetNumNodes(), true);
    std::vector<double> edgesLength(GetNumEdges(), 0.0);
    aspectRatios.resize(GetNumEdges(), 0.0);

    for (auto e = 0; e < GetNumEdges(); e++)
    {
        auto first = m_edges[e].first;
        auto second = m_edges[e].second;

        if (first == second)
            continue;
        double edgeLength = Distance(m_nodes[first], m_nodes[second], m_projection);
        edgesLength[e] = edgeLength;

        Point leftCenter;
        Point rightCenter;
        if (m_edgesNumFaces[e] > 0)
        {
            leftCenter = m_facesCircumcenters[m_edgesFaces[e][0]];
        }
        else
        {
            leftCenter = m_nodes[first];
        }

        //find right cell center, if it exists
        if (m_edgesNumFaces[e] == 2)
        {
            rightCenter = m_facesCircumcenters[m_edgesFaces[e][1]];
        }
        else
        {
            //otherwise, make ghost node by imposing boundary condition
            double dinry = InnerProductTwoSegments(m_nodes[first], m_nodes[second], m_nodes[first], leftCenter, m_projection);
            dinry = dinry / std::max(edgeLength * edgeLength, minimumEdgeLength);

            double x0_bc = (1.0 - dinry) * m_nodes[first].x + dinry * m_nodes[second].x;
            double y0_bc = (1.0 - dinry) * m_nodes[first].y + dinry * m_nodes[second].y;
            rightCenter.x = 2.0 * x0_bc - leftCenter.x;
            rightCenter.y = 2.0 * y0_bc - leftCenter.y;
        }

        averageFlowEdgesLength[e] = Distance(leftCenter, rightCenter, m_projection);
    }

    // Compute normal length
    for (int f = 0; f < GetNumFaces(); f++)
    {
        auto numberOfFaceNodes = GetNumFaceEdges(f);
        if (numberOfFaceNodes < 3)
            continue;

        for (int n = 0; n < numberOfFaceNodes; n++)
        {
            if (numberOfFaceNodes != 4)
                curvilinearGridIndicator[m_facesNodes[f][n]] = false;
            auto edgeIndex = m_facesEdges[f][n];

            if (m_edgesNumFaces[edgeIndex] < 1)
                continue;

            //get the other links in the right numbering
            //TODO: ask why only 3 are requested, why an average length stored in averageEdgesLength is needed?
            //int kkm1 = n - 1; if (kkm1 < 0) kkm1 = kkm1 + numberOfFaceNodes;
            //int kkp1 = n + 1; if (kkp1 >= numberOfFaceNodes) kkp1 = kkp1 - numberOfFaceNodes;
            //
            //std::size_t klinkm1 = m_facesEdges[f][kkm1];
            //std::size_t klinkp1 = m_facesEdges[f][kkp1];

            double edgeLength = edgesLength[edgeIndex];
            if (edgeLength != 0.0)
            {
                aspectRatios[edgeIndex] = averageFlowEdgesLength[edgeIndex] / edgeLength;
            }

            //quads
            if (numberOfFaceNodes == 4)
            {
                int kkp2 = n + 2;
                if (kkp2 >= numberOfFaceNodes)
                    kkp2 = kkp2 - numberOfFaceNodes;
                auto klinkp2 = m_facesEdges[f][kkp2];
                edgeLength = 0.5 * (edgesLength[edgeIndex] + edgesLength[klinkp2]);
            }

            if (averageEdgesLength[edgeIndex][0] == doubleMissingValue)
            {
                averageEdgesLength[edgeIndex][0] = edgeLength;
            }
            else
            {
                averageEdgesLength[edgeIndex][1] = edgeLength;
            }
        }
    }

    if (curvilinearToOrthogonalRatio == 1.0)
        return;

    for (auto e = 0; e < GetNumEdges(); e++)
    {
        auto first = m_edges[e].first;
        auto second = m_edges[e].second;

        if (first < 0 || second < 0)
            continue;
        if (m_edgesNumFaces[e] < 1)
            continue;
        // Consider only quads
        if (!curvilinearGridIndicator[first] || !curvilinearGridIndicator[second])
            continue;

        if (m_edgesNumFaces[e] == 1)
        {
            if (averageEdgesLength[e][0] != 0.0 && averageEdgesLength[e][0] != doubleMissingValue)
            {
                aspectRatios[e] = averageFlowEdgesLength[e] / averageEdgesLength[e][0];
            }
        }
        else
        {
            if (averageEdgesLength[e][0] != 0.0 && averageEdgesLength[e][1] != 0.0 &&
                averageEdgesLength[e][0] != doubleMissingValue && averageEdgesLength[e][1] != doubleMissingValue)
            {
                aspectRatios[e] = curvilinearToOrthogonalRatio * aspectRatios[e] +
                                  (1.0 - curvilinearToOrthogonalRatio) * averageFlowEdgesLength[e] / (0.5 * (averageEdgesLength[e][0] + averageEdgesLength[e][1]));
            }
        }
    }
}

void meshkernel::Mesh::TriangulateFaces()
{
    for (int i = 0; i < GetNumFaces(); i++)
    {
        const auto NumEdges = GetNumFaceEdges(i);

        if (NumEdges < 4)
        {
            continue;
        }

        int indexFirstNode = m_facesNodes[i][0];
        for (int j = 2; j < NumEdges - 1; j++)
        {
            const auto nodeIndex = m_facesNodes[i][j];
            int newEdgeIndex;
            ConnectNodes(indexFirstNode, nodeIndex, newEdgeIndex);
        }
    }

    m_edgesRTreeRequiresUpdate = true;
}

bool meshkernel::Mesh::MakeDualFace(int node, double enlargmentFactor, std::vector<Point>& dualFace)
{

    std::vector<int> sortedFacesIndices;
    SortedFacesAroundNode(node, sortedFacesIndices);
    const auto numEdges = m_nodesNumEdges[node];
    dualFace.reserve(maximumNumberOfEdgesPerNode);
    dualFace.clear();

    for (int e = 0; e < numEdges; ++e)
    {
        const auto edgeIndex = m_nodesEdges[node][e];
        auto edgeCenter = m_edgesCenters[edgeIndex];

        if (m_projection == Projections::spherical)
        {
            const auto firstNodeIndex = m_edges[edgeIndex].first;
            const auto secondNodeIndex = m_edges[edgeIndex].second;

            if (firstNodeIndex >= 0 && secondNodeIndex >= 0)
            {
                const auto diff = m_nodes[firstNodeIndex].x - m_nodes[secondNodeIndex].x;

                if (diff > 180.0)
                {
                    edgeCenter.x = edgeCenter.x - 180.0;
                }
                if (diff < -180.0)
                {
                    edgeCenter.x = edgeCenter.x + 180.0;
                }
            }
        }
        dualFace.push_back(edgeCenter);

        const auto faceIndex = sortedFacesIndices[e];
        if (faceIndex >= 0)
        {
            dualFace.push_back(m_facesMassCenters[faceIndex]);
        }
        else
        {
            dualFace.push_back(m_nodes[node]);
        }
    }
    dualFace.push_back(dualFace[0]);

    // now we can compute the mass center of the dual face
    double area;
    Point centerOfMass;
    FaceAreaAndCenterOfMass(dualFace, int(dualFace.size() - 1), m_projection, area, centerOfMass);

    if (m_projection == Projections::spherical)
    {
        if (centerOfMass.x - m_nodes[node].x > 180.0)
        {
            centerOfMass.x -= 360.0;
        }
        if (centerOfMass.x - m_nodes[node].x < 180.0)
        {
            centerOfMass.x += 360.0;
        }
    }

    for (auto& v : dualFace)
    {
        v = centerOfMass + (v - centerOfMass) * enlargmentFactor;
    }

    return true;
}

bool meshkernel::Mesh::SortedFacesAroundNode(int node, std::vector<int>& result) const
{

    const auto numEdges = m_nodesNumEdges[node];
    result.clear();
    for (int e = 0; e < numEdges; ++e)
    {
        const auto firstEdge = m_nodesEdges[node][e];

        // no faces for this edge
        if (m_edgesNumFaces[firstEdge] <= 0)
        {
            continue;
        }

        auto const ee = NextCircularForwardIndex(e, numEdges);
        const auto secondEdge = m_nodesEdges[node][ee];
        const auto firstFace = m_edgesFaces[firstEdge][0];

        int secondFace = -1;
        if (m_edgesNumFaces[firstEdge] > 1)
        {
            secondFace = m_edgesFaces[firstEdge][1];
        }

        // check if the first face contains the first edge
        int firstEdgeIndexInFirstFace = 0;
        for (int n = 0; n < m_numFacesNodes[firstFace]; ++n)
        {
            if (m_facesEdges[firstFace][n] == firstEdge)
            {
                firstEdgeIndexInFirstFace = n;
                break;
            }
        }

        // check if previous edge in firstFace is secondEdge (so at least two edges share the same edge)
        auto const secondEdgeindexInFirstFace = NextCircularBackwardIndex(firstEdgeIndexInFirstFace, m_numFacesNodes[firstFace]);

        if (m_facesEdges[firstFace][secondEdgeindexInFirstFace] == secondEdge)
        {
            result.push_back(firstFace);
        }
        else
        {
            result.push_back(secondFace);
        }
    }

    return true;
}
<|MERGE_RESOLUTION|>--- conflicted
+++ resolved
@@ -1,2223 +1,2200 @@
-//---- GPL ---------------------------------------------------------------------
-//
-// Copyright (C)  Stichting Deltares, 2011-2020.
-//
-// This program is free software: you can redistribute it and/or modify
-// it under the terms of the GNU General Public License as published by
-// the Free Software Foundation version 3.
-//
-// This program is distributed in the hope that it will be useful,
-// but WITHOUT ANY WARRANTY; without even the implied warranty of
-// MERCHANTABILITY or FITNESS FOR A PARTICULAR PURPOSE.  See the
-// GNU General Public License for more details.
-//
-// You should have received a copy of the GNU General Public License
-// along with this program.  If not, see <http://www.gnu.org/licenses/>.
-//
-// contact: delft3d.support@deltares.nl
-// Stichting Deltares
-// P.O. Box 177
-// 2600 MH Delft, The Netherlands
-//
-// All indications and logos of, and references to, "Delft3D" and "Deltares"
-// are registered trademarks of Stichting Deltares, and remain the property of
-// Stichting Deltares. All rights reserved.
-//
-//------------------------------------------------------------------------------
-
-#include <vector>
-#include <array>
-#include <cmath>
-#include <numeric>
-#include <algorithm>
-#include <stdexcept>
-
-#include "Mesh.hpp"
-#include "Constants.cpp"
-#include "Operations.cpp"
-#include "Polygons.hpp"
-#include "SpatialTrees.hpp"
-#include "CurvilinearGrid.hpp"
-#include "Entities.hpp"
-#include "MakeGridParametersNative.hpp"
-<<<<<<< HEAD
-#include "TriangulationWrapper.cpp"
-=======
-#include "Exceptions.hpp"
->>>>>>> 430842fe
-
-meshkernel::Mesh::Mesh()
-{
-}
-
-void meshkernel::Mesh::Set(const std::vector<Edge>& edges,
-                           const std::vector<Point>& nodes,
-                           Projections projection,
-                           AdministrationOptions administration)
-{
-    // copy edges and nodes
-    m_edges = edges;
-    m_nodes = nodes;
-    m_projection = projection;
-
-    Administrate(administration);
-
-    //no polygon involved, so node mask is 1 everywhere
-    m_nodeMask.resize(m_nodes.size());
-    std::fill(m_nodeMask.begin(), m_nodeMask.end(), 1);
-};
-
-void meshkernel::Mesh::RemoveInvalidNodesAndEdges()
-{
-
-    // Mask nodes connected to valid edges
-    std::vector<bool> connectedNodes(m_nodes.size(), false);
-    int numInvalidEdges = 0;
-    for (int e = 0; e < m_edges.size(); ++e)
-    {
-        auto const firstNode = m_edges[e].first;
-        auto const secondNode = m_edges[e].second;
-
-        if (firstNode < 0 || secondNode < 0)
-        {
-            numInvalidEdges++;
-            continue;
-        }
-
-        connectedNodes[firstNode] = true;
-        connectedNodes[secondNode] = true;
-    }
-
-    // Count all invalid nodes (note: there might be nodes that are not connected to an edge)
-    int numInvalidNodes = 0;
-    for (int n = 0; n < m_nodes.size(); ++n)
-    {
-        // invalidate nodes that are not connected
-        if (!connectedNodes[n])
-        {
-            m_nodes[n] = {doubleMissingValue, doubleMissingValue};
-        }
-
-        if (!m_nodes[n].IsValid())
-        {
-            numInvalidNodes++;
-        }
-    }
-
-    // If nothing to invalidate return
-    if (numInvalidEdges == 0 && numInvalidNodes == 0)
-    {
-        m_numNodes = int(m_nodes.size());
-        m_numEdges = int(m_edges.size());
-        return;
-    }
-
-    // Flag invalid nodes
-    std::vector<int> validNodesIndices(m_nodes.size());
-    std::fill(validNodesIndices.begin(), validNodesIndices.end(), -1);
-    int validIndex = 0;
-    for (int n = 0; n < m_nodes.size(); ++n)
-    {
-        if (m_nodes[n].IsValid())
-        {
-            validNodesIndices[n] = validIndex;
-            validIndex++;
-        }
-    }
-
-    // Flag invalid edges
-    for (auto& edge : m_edges)
-    {
-        auto const firstNode = edge.first;
-        auto const secondNode = edge.second;
-
-        if (firstNode >= 0 && secondNode >= 0 && validNodesIndices[firstNode] >= 0 && validNodesIndices[secondNode] >= 0)
-        {
-            edge.first = validNodesIndices[firstNode];
-            edge.second = validNodesIndices[secondNode];
-            continue;
-        }
-
-        edge.first = -1;
-        edge.second = -1;
-    }
-
-    // Remove invalid nodes
-    auto endNodeVector = std::remove_if(m_nodes.begin(), m_nodes.end(), [](const Point& n) { return !n.IsValid(); });
-    m_numNodes = int(endNodeVector - m_nodes.begin());
-    std::fill(endNodeVector, m_nodes.end(), Point{doubleMissingValue, doubleMissingValue});
-
-    // Remove invalid edges
-    auto endEdgeVector = std::remove_if(m_edges.begin(), m_edges.end(), [](const Edge& e) { return e.first < 0 || e.second < 0; });
-    m_numEdges = int(endEdgeVector - m_edges.begin());
-    std::fill(endEdgeVector, m_edges.end(), std::make_pair<int, int>(-1, -1));
-}
-
-void meshkernel::Mesh::Administrate(AdministrationOptions administrationOption)
-{
-    RemoveInvalidNodesAndEdges();
-
-    if (m_nodesRTreeRequiresUpdate && !m_nodesRTree.Empty())
-    {
-        m_nodesRTree.BuildTree(m_nodes);
-        m_nodesRTreeRequiresUpdate = false;
-    }
-
-    if (m_edgesRTreeRequiresUpdate && !m_edgesRTree.Empty())
-    {
-        ComputeEdgesCenters();
-        m_edgesRTree.BuildTree(m_edgesCenters);
-        m_edgesRTreeRequiresUpdate = false;
-    }
-
-    // return if there are no nodes or no edges
-    if (m_numNodes == 0 || m_numEdges == 0)
-    {
-        return;
-    }
-
-    ResizeVectorIfNeeded(int(m_nodes.size()), m_nodesEdges);
-    std::fill(m_nodesEdges.begin(), m_nodesEdges.end(), std::vector<int>(maximumNumberOfEdgesPerNode, 0));
-
-    ResizeVectorIfNeeded(int(m_nodes.size()), m_nodesNumEdges);
-    std::fill(m_nodesNumEdges.begin(), m_nodesNumEdges.end(), 0);
-
-    NodeAdministration();
-
-    for (int n = 0; n < GetNumNodes(); n++)
-    {
-        SortEdgesInCounterClockWiseOrder(n);
-    }
-
-    if (administrationOption == AdministrationOptions::AdministrateMeshEdges)
-    {
-        return;
-    }
-
-    // face administration
-    m_numFaces = 0;
-    ResizeVectorIfNeeded(int(m_edges.size()), m_edgesNumFaces);
-    std::fill(m_edgesNumFaces.begin(), m_edgesNumFaces.end(), 0);
-
-    ResizeVectorIfNeeded(int(m_edges.size()), m_edgesFaces);
-    std::fill(m_edgesFaces.begin(), m_edgesFaces.end(), std::vector<int>(2, -1));
-
-    m_facesNodes.resize(0);
-    m_facesEdges.resize(0);
-    m_facesCircumcenters.resize(0);
-    m_facesMassCenters.resize(0);
-    m_faceArea.resize(0);
-
-    // find faces
-    FindFaces();
-
-    // find mesh circumcenters
-    ComputeFaceCircumcentersMassCentersAndAreas();
-
-    // classify node types
-    ClassifyNodes();
-}
-
-meshkernel::Mesh::Mesh(const CurvilinearGrid& curvilinearGrid, Projections projection)
-{
-    if (curvilinearGrid.m_grid.size() == 0)
-    {
-        throw std::invalid_argument("Mesh::Mesh: The curvilinear grid is empty.");
-    }
-
-    std::vector<Point> nodes(curvilinearGrid.m_grid.size() * curvilinearGrid.m_grid[0].size());
-    std::vector<Edge> edges(curvilinearGrid.m_grid.size() * (curvilinearGrid.m_grid[0].size() - 1) + (curvilinearGrid.m_grid.size() - 1) * curvilinearGrid.m_grid[0].size());
-    std::vector<std::vector<int>> indices(curvilinearGrid.m_grid.size(), std::vector<int>(curvilinearGrid.m_grid[0].size(), intMissingValue));
-
-    int ind = 0;
-    for (int m = 0; m < curvilinearGrid.m_grid.size(); m++)
-    {
-        for (int n = 0; n < curvilinearGrid.m_grid[0].size(); n++)
-        {
-            if (curvilinearGrid.m_grid[m][n].IsValid())
-            {
-                nodes[ind] = curvilinearGrid.m_grid[m][n];
-                indices[m][n] = ind;
-                ind++;
-            }
-        }
-    }
-    nodes.resize(ind);
-
-    ind = 0;
-    for (int m = 0; m < curvilinearGrid.m_grid.size() - 1; m++)
-    {
-        for (int n = 0; n < curvilinearGrid.m_grid[0].size(); n++)
-        {
-            if (indices[m][n] != intMissingValue && indices[m + 1][n] != intMissingValue)
-            {
-                edges[ind].first = indices[m][n];
-                edges[ind].second = indices[m + 1][n];
-                ind++;
-            }
-        }
-    }
-
-    for (int m = 0; m < curvilinearGrid.m_grid.size(); m++)
-    {
-        for (int n = 0; n < curvilinearGrid.m_grid[0].size() - 1; n++)
-        {
-            if (indices[m][n] != intMissingValue && indices[m][n + 1] != intMissingValue)
-            {
-                edges[ind].first = indices[m][n];
-                edges[ind].second = indices[m][n + 1];
-                ind++;
-            }
-        }
-    }
-    edges.resize(ind);
-
-    m_nodesRTreeRequiresUpdate = true;
-    m_edgesRTreeRequiresUpdate = true;
-
-    Set(edges, nodes, projection, AdministrationOptions::AdministrateMeshEdges);
-}
-
-meshkernel::Mesh::Mesh(std::vector<Point>& inputNodes, const Polygons& polygons, Projections projection)
-{
-    m_projection = projection;
-
-    // compute triangulation
-    TriangulationWrapper triangulationWrapper;
-    const auto numPolygonNodes = static_cast<int>(inputNodes.size()); // open polygon
-    const auto numberOfTriangles = static_cast<int>(inputNodes.size()) * 6 + 10;
-    triangulationWrapper.Compute(inputNodes,
-                                 numPolygonNodes,
-                                 TriangulationWrapper::TriangulationOptions::TriangulatePointsAndGenerateFaces,
-                                 0.0,
-                                 numberOfTriangles);
-
-    // For each triangle check
-    // 1. Validity of its internal angles
-    // 2. Is inside the polygon
-    // If so we mark the edges and we add them m_edges
-    std::vector<bool> edgeNodesFlag(triangulationWrapper.m_numEdges, false);
-    for (int i = 0; i < triangulationWrapper.m_numFaces; ++i)
-    {
-        bool goodTriangle = CheckTriangle(triangulationWrapper.m_faceNodes[i], inputNodes);
-
-        if (!goodTriangle)
-        {
-            continue;
-        }
-        Point approximateCenter = (inputNodes[triangulationWrapper.m_faceNodes[i][0]] + inputNodes[triangulationWrapper.m_faceNodes[i][1]] + inputNodes[triangulationWrapper.m_faceNodes[i][2]]) * oneThird;
-
-        bool isTriangleInPolygon = polygons.IsPointInPolygon(approximateCenter, 0);
-        if (!isTriangleInPolygon)
-        {
-            continue;
-        }
-
-        // mark all edges of this triangle as good ones
-        for (int j = 0; j < 3; ++j)
-        {
-            edgeNodesFlag[triangulationWrapper.m_faceEdges[i][j]] = true;
-        }
-    }
-
-    // now add all points and all valid edges
-    m_nodes = inputNodes;
-    int validEdgesCount = 0;
-    for (int i = 0; i < triangulationWrapper.m_numEdges; ++i)
-    {
-        if (!edgeNodesFlag[i])
-            continue;
-        validEdgesCount++;
-    }
-
-    std::vector<Edge> edges(validEdgesCount);
-    validEdgesCount = 0;
-    for (int i = 0; i < triangulationWrapper.m_numEdges; ++i)
-    {
-        if (!edgeNodesFlag[i])
-            continue;
-
-        edges[validEdgesCount].first = std::abs(triangulationWrapper.m_edgeNodes[i][0]);
-        edges[validEdgesCount].second = triangulationWrapper.m_edgeNodes[i][1];
-        validEdgesCount++;
-    }
-
-    m_nodesRTreeRequiresUpdate = true;
-    m_edgesRTreeRequiresUpdate = true;
-
-    Set(edges, inputNodes, projection, AdministrationOptions::AdministrateMeshEdges);
-}
-
-bool meshkernel::Mesh::CheckTriangle(const std::vector<int>& faceNodes, const std::vector<Point>& nodes) const
-{
-    // Used for triangular grids
-    constexpr double triangleMinimumAngle = 5.0;
-    constexpr double triangleMaximumAngle = 150.0;
-
-    double phiMin = 1e3;
-    double phiMax = 0.0;
-
-    static std::array<std::array<int, 3>, 3> nodePermutations{{{2, 0, 1}, {0, 1, 2}, {1, 2, 0}}};
-
-    for (int i = 0; i < faceNodes.size(); ++i)
-    {
-        Point x0 = nodes[faceNodes[nodePermutations[i][0]]];
-        Point x1 = nodes[faceNodes[nodePermutations[i][1]]];
-        Point x2 = nodes[faceNodes[nodePermutations[i][2]]];
-
-        const auto cosphi = NormalizedInnerProductTwoSegments(x1, x0, x1, x2, m_projection);
-        const auto phi = std::acos(std::min(std::max(cosphi, -1.0), 1.0)) * raddeg_hp;
-        phiMin = std::min(phiMin, phi);
-        phiMax = std::max(phiMax, phi);
-        if (phi < triangleMinimumAngle || phi > triangleMaximumAngle)
-        {
-            return false;
-        }
-    }
-    return true;
-}
-
-void meshkernel::Mesh::SetFlatCopies(AdministrationOptions administrationOption)
-{
-    Administrate(administrationOption);
-
-    m_nodex.resize(GetNumNodes());
-    m_nodey.resize(GetNumNodes());
-    m_nodez.resize(GetNumNodes());
-    for (int n = 0; n < GetNumNodes(); n++)
-    {
-        m_nodex[n] = m_nodes[n].x;
-        m_nodey[n] = m_nodes[n].y;
-        m_nodez[n] = 0.0;
-    }
-
-    int edgeIndex = 0;
-    m_edgeNodes.resize(GetNumEdges() * 2);
-    for (int e = 0; e < GetNumEdges(); e++)
-    {
-        m_edgeNodes[edgeIndex] = m_edges[e].first;
-        edgeIndex++;
-        m_edgeNodes[edgeIndex] = m_edges[e].second;
-        edgeIndex++;
-    }
-
-    int faceIndex = 0;
-    m_faceNodes.resize(GetNumFaces() * maximumNumberOfNodesPerFace, intMissingValue);
-    m_facesCircumcentersx.resize(GetNumFaces());
-    m_facesCircumcentersy.resize(GetNumFaces());
-    m_facesCircumcentersz.resize(GetNumFaces());
-    for (int f = 0; f < GetNumFaces(); f++)
-    {
-        for (int n = 0; n < maximumNumberOfNodesPerFace; ++n)
-        {
-            if (n < m_facesNodes[f].size())
-            {
-                m_faceNodes[faceIndex] = m_facesNodes[f][n];
-            }
-            faceIndex++;
-        }
-        m_facesCircumcentersx[f] = m_facesCircumcenters[f].x;
-        m_facesCircumcentersy[f] = m_facesCircumcenters[f].y;
-        m_facesCircumcentersz[f] = 0.0;
-    }
-
-    //we always need to provide pointers to not empty memory
-    if (m_nodex.empty())
-    {
-        m_nodex.resize(1);
-    }
-    if (m_nodey.empty())
-    {
-        m_nodey.resize(1);
-    }
-    if (m_nodez.empty())
-    {
-        m_nodez.resize(1);
-    }
-    if (m_edgeNodes.empty())
-    {
-        m_edgeNodes.resize(1);
-    }
-    if (m_faceNodes.empty())
-    {
-        m_faceNodes.resize(1, intMissingValue);
-    }
-    if (m_facesCircumcentersx.empty())
-    {
-        m_facesCircumcentersx.resize(1);
-    }
-    if (m_facesCircumcentersy.empty())
-    {
-        m_facesCircumcentersy.resize(1);
-    }
-    if (m_facesCircumcentersz.empty())
-    {
-        m_facesCircumcentersz.resize(1);
-    }
-}
-
-void meshkernel::Mesh::NodeAdministration()
-{
-    // assume no duplicated links
-    for (int e = 0; e < GetNumEdges(); e++)
-    {
-        const auto firstNode = m_edges[e].first;
-        const auto secondNode = m_edges[e].second;
-
-        if (firstNode < 0 || secondNode < 0)
-        {
-            continue;
-        }
-
-        if (m_nodesNumEdges[firstNode] >= maximumNumberOfEdgesPerNode || m_nodesNumEdges[secondNode] >= maximumNumberOfEdgesPerNode)
-        {
-            continue;
-        }
-
-        // Search for previously connected edges
-        bool alreadyAddedEdge = false;
-        for (int i = 0; i < m_nodesNumEdges[firstNode]; ++i)
-        {
-            auto currentEdge = m_edges[m_nodesEdges[firstNode][i]];
-            if (currentEdge.first == secondNode || currentEdge.second == secondNode)
-            {
-                alreadyAddedEdge = true;
-                break;
-            }
-        }
-        if (!alreadyAddedEdge)
-        {
-            m_nodesEdges[firstNode][m_nodesNumEdges[firstNode]] = e;
-            m_nodesNumEdges[firstNode]++;
-        }
-
-        // Search for previously connected edges
-        alreadyAddedEdge = false;
-        for (int i = 0; i < m_nodesNumEdges[secondNode]; ++i)
-        {
-            auto currentEdge = m_edges[m_nodesEdges[secondNode][i]];
-            if (currentEdge.first == firstNode || currentEdge.second == firstNode)
-            {
-                alreadyAddedEdge = true;
-                break;
-            }
-        }
-        if (!alreadyAddedEdge)
-        {
-            m_nodesEdges[secondNode][m_nodesNumEdges[secondNode]] = e;
-            m_nodesNumEdges[secondNode]++;
-        }
-    }
-
-    // resize
-    for (auto n = 0; n < GetNumNodes(); n++)
-    {
-        m_nodesEdges[n].resize(m_nodesNumEdges[n]);
-    }
-};
-
-void meshkernel::Mesh::SortEdgesInCounterClockWiseOrder(int node)
-{
-    if (!m_nodes[node].IsValid())
-    {
-        throw std::invalid_argument("Mesh::SortEdgesInCounterClockWiseOrder: Invalid nodes.");
-    }
-
-    double phi0 = 0.0;
-    double phi;
-    m_edgeAngles.resize(meshkernel::maximumNumberOfEdgesPerNode);
-    std::fill(m_edgeAngles.begin(), m_edgeAngles.end(), 0.0);
-    for (auto edgeIndex = 0; edgeIndex < m_nodesNumEdges[node]; edgeIndex++)
-    {
-
-        auto firstNode = m_edges[m_nodesEdges[node][edgeIndex]].first;
-        auto secondNode = m_edges[m_nodesEdges[node][edgeIndex]].second;
-        if (firstNode < 0 || secondNode < 0)
-        {
-            continue;
-        }
-
-        if (secondNode == node)
-        {
-            secondNode = firstNode;
-            firstNode = node;
-        }
-
-        double deltaX = GetDx(m_nodes[secondNode], m_nodes[firstNode], m_projection);
-        double deltaY = GetDy(m_nodes[secondNode], m_nodes[firstNode], m_projection);
-        if (abs(deltaX) < minimumDeltaCoordinate && abs(deltaY) < minimumDeltaCoordinate)
-        {
-            if (deltaY < 0.0)
-            {
-                phi = -M_PI / 2.0;
-            }
-            else
-            {
-                phi = M_PI / 2.0;
-            }
-        }
-        else
-        {
-            phi = atan2(deltaY, deltaX);
-        }
-
-        if (edgeIndex == 0)
-        {
-            phi0 = phi;
-        }
-
-        m_edgeAngles[edgeIndex] = phi - phi0;
-        if (m_edgeAngles[edgeIndex] < 0.0)
-        {
-            m_edgeAngles[edgeIndex] = m_edgeAngles[edgeIndex] + 2.0 * M_PI;
-        }
-    }
-
-    // Performing sorting
-    std::vector<std::size_t> indexes(m_nodesNumEdges[node]);
-    std::vector<int> edgeNodeCopy{m_nodesEdges[node]};
-    iota(indexes.begin(), indexes.end(), 0);
-    sort(indexes.begin(), indexes.end(), [&](std::size_t i1, std::size_t i2) { return m_edgeAngles[i1] < m_edgeAngles[i2]; });
-
-    for (std::size_t edgeIndex = 0; edgeIndex < m_nodesNumEdges[node]; edgeIndex++)
-    {
-        m_nodesEdges[node][edgeIndex] = edgeNodeCopy[indexes[edgeIndex]];
-    }
-}
-
-void meshkernel::Mesh::FindFacesRecursive(int startingNode,
-                                          int node,
-                                          int index,
-                                          int previousEdge,
-                                          std::vector<int>& edges,
-                                          std::vector<int>& nodes,
-                                          std::vector<int>& sortedEdgesFaces,
-                                          std::vector<int>& sortedNodes)
-{
-    // The selected edge does not exist.
-    // TODO: It would make to throw an exception here, but then the test cases fail
-    if (index >= edges.size())
-        return;
-
-    if (m_edges[previousEdge].first < 0 || m_edges[previousEdge].second < 0)
-        throw std::invalid_argument("Mesh::FindFacesRecursive: The selected edge is invalid. This should not happen since all invalid edges should have been cleaned up.");
-
-    // Check if the faces are already found
-    if (m_edgesNumFaces[previousEdge] >= 2)
-        return;
-
-    edges[index] = previousEdge;
-    nodes[index] = node;
-    const int otherNode = m_edges[previousEdge].first + m_edges[previousEdge].second - node;
-
-    // enclosure found
-    if (otherNode == startingNode && index == edges.size() - 1)
-    {
-        sortedNodes = nodes;
-        std::sort(sortedNodes.begin(), sortedNodes.end());
-        for (int n = 0; n < sortedNodes.size() - 1; n++)
-        {
-            if (sortedNodes[n + 1] == sortedNodes[n])
-            {
-                return;
-            }
-        }
-
-        // we need to add a face when at least one edge has no faces
-        bool oneEdgeHasNoFace = false;
-        for (const auto& edge : edges)
-        {
-            if (m_edgesNumFaces[edge] == 0)
-            {
-                oneEdgeHasNoFace = true;
-                break;
-            }
-        }
-
-        // check if least one edge has no face
-        if (!oneEdgeHasNoFace)
-        {
-            // is an internal face only if all edges have a different face
-            for (int ee = 0; ee < edges.size(); ee++)
-            {
-                sortedEdgesFaces[ee] = m_edgesFaces[edges[ee]][0];
-            }
-            std::sort(sortedEdgesFaces.begin(), sortedEdgesFaces.end());
-            for (int n = 0; n < sortedEdgesFaces.size() - 1; n++)
-            {
-                if (sortedEdgesFaces[n + 1] == sortedEdgesFaces[n])
-                    return;
-            }
-        }
-
-        // increase m_edgesNumFaces
-        m_numFaces += 1;
-        for (const auto& edge : edges)
-        {
-            m_edgesNumFaces[edge] += 1;
-            const int numFace = m_edgesNumFaces[edge];
-            m_edgesFaces[edge][numFace - 1] = m_numFaces - 1;
-        }
-
-        // store the result
-        m_facesNodes.push_back(nodes);
-        m_facesEdges.push_back(edges);
-        return;
-    }
-
-    int edgeIndexOtherNode = 0;
-    for (int e = 0; e < m_nodesNumEdges[otherNode]; e++)
-    {
-        if (m_nodesEdges[otherNode][e] == previousEdge)
-        {
-            edgeIndexOtherNode = e;
-            break;
-        }
-    }
-
-    edgeIndexOtherNode = edgeIndexOtherNode - 1;
-    if (edgeIndexOtherNode < 0)
-    {
-        edgeIndexOtherNode = edgeIndexOtherNode + m_nodesNumEdges[otherNode];
-    }
-    if (edgeIndexOtherNode > m_nodesNumEdges[otherNode] - 1)
-    {
-        edgeIndexOtherNode = edgeIndexOtherNode - m_nodesNumEdges[otherNode];
-    }
-
-    const int edge = m_nodesEdges[otherNode][edgeIndexOtherNode];
-    FindFacesRecursive(startingNode, otherNode, index + 1, edge, edges, nodes, sortedEdgesFaces, sortedNodes);
-    return;
-}
-
-void meshkernel::Mesh::FindFaces()
-{
-    for (int numEdgesPerFace = 3; numEdgesPerFace <= maximumNumberOfEdgesPerFace; numEdgesPerFace++)
-    {
-        std::vector<int> edges(numEdgesPerFace);
-        std::vector<int> nodes(numEdgesPerFace);
-        std::vector<int> sortedEdgesFaces(numEdgesPerFace);
-        std::vector<int> sortedNodes(numEdgesPerFace);
-        for (int n = 0; n < GetNumNodes(); n++)
-        {
-            if (!m_nodes[n].IsValid())
-                continue;
-
-            for (int e = 0; e < m_nodesNumEdges[n]; e++)
-            {
-                FindFacesRecursive(n, n, 0, m_nodesEdges[n][e], edges, nodes, sortedEdgesFaces, sortedNodes);
-            }
-        }
-    }
-
-    m_numFacesNodes.resize(m_numFaces);
-    for (int f = 0; f < m_numFaces; ++f)
-    {
-        m_numFacesNodes[f] = int(m_facesNodes[f].size());
-    }
-}
-
-void meshkernel::Mesh::ComputeFaceCircumcentersMassCentersAndAreas()
-{
-    m_facesCircumcenters.resize(GetNumFaces());
-    m_faceArea.resize(GetNumFaces());
-    m_facesMassCenters.resize(GetNumFaces());
-
-    std::vector<Point> middlePointsCache(maximumNumberOfNodesPerFace);
-    std::vector<Point> normalsCache(maximumNumberOfNodesPerFace);
-    std::vector<int> numEdgeFacesCache(maximumNumberOfEdgesPerFace);
-    m_polygonNodesCache.resize(maximumNumberOfNodesPerFace + 1);
-    for (int f = 0; f < GetNumFaces(); f++)
-    {
-        //need to account for spherical coordinates. Build a polygon around a face
-        int numPolygonPoints;
-        FaceClosedPolygon(f, m_polygonNodesCache, numPolygonPoints);
-
-        auto numberOfFaceNodes = GetNumFaceEdges(f);
-        double area;
-        Point centerOfMass;
-        FaceAreaAndCenterOfMass(m_polygonNodesCache, numberOfFaceNodes, m_projection, area, centerOfMass);
-
-        m_faceArea[f] = area;
-        m_facesMassCenters[f] = centerOfMass;
-
-        int numberOfInteriorEdges = 0;
-        for (int n = 0; n < numberOfFaceNodes; n++)
-        {
-            if (m_edgesNumFaces[m_facesEdges[f][n]] == 2)
-            {
-                numberOfInteriorEdges += 1;
-            }
-        }
-        if (numberOfInteriorEdges == 0)
-        {
-            m_facesCircumcenters[f] = centerOfMass;
-            continue;
-        }
-
-        for (int n = 0; n < numberOfFaceNodes; n++)
-        {
-            numEdgeFacesCache[n] = m_edgesNumFaces[m_facesEdges[f][n]];
-        }
-
-        m_facesCircumcenters[f] = ComputeFaceCircumenter(m_polygonNodesCache,
-                                                         middlePointsCache,
-                                                         normalsCache,
-                                                         numberOfFaceNodes,
-                                                         numEdgeFacesCache,
-                                                         weightCircumCenter);
-    }
-}
-
-void meshkernel::Mesh::ClassifyNodes()
-{
-    m_nodesTypes.resize(GetNumNodes(), 0);
-    std::fill(m_nodesTypes.begin(), m_nodesTypes.end(), 0);
-
-    // threshold for corner points
-    const double cornerCosine = 0.25;
-
-    for (int e = 0; e < GetNumEdges(); e++)
-    {
-        const auto firstNode = m_edges[e].first;
-        const auto secondNode = m_edges[e].second;
-
-        if (firstNode < 0 || secondNode < 0)
-        {
-            continue;
-        }
-
-        if (m_nodesTypes[firstNode] == -1 || m_nodesTypes[secondNode] == -1)
-        {
-            continue;
-        }
-
-        if (m_edgesNumFaces[e] == 0)
-        {
-            m_nodesTypes[firstNode] = -1;
-            m_nodesTypes[secondNode] = -1;
-        }
-        else if (m_edgesNumFaces[e] == 1)
-        {
-            m_nodesTypes[firstNode] += 1;
-            m_nodesTypes[secondNode] += 1;
-        }
-    }
-
-    for (int n = 0; n < GetNumNodes(); n++)
-    {
-        if (m_nodesTypes[n] == 1 || m_nodesTypes[n] == 2)
-        {
-            if (m_nodesNumEdges[n] == 2)
-            {
-                //corner point
-                m_nodesTypes[n] = 3;
-            }
-            else
-            {
-                int firstNode = 0;
-                int secondNode = 0;
-                for (int i = 0; i < m_nodesNumEdges[n]; i++)
-                {
-                    const int edgeIndex = m_nodesEdges[n][i];
-                    if (m_edgesNumFaces[edgeIndex] == 1)
-                    {
-                        if (firstNode == 0)
-                        {
-                            firstNode = m_edges[edgeIndex].first + m_edges[edgeIndex].second - n;
-                        }
-                        else
-                        {
-                            secondNode = m_edges[edgeIndex].first + m_edges[edgeIndex].second - n;
-                        }
-                    }
-                }
-
-                // point at the border
-                m_nodesTypes[n] = 2;
-                if (firstNode >= 0 && secondNode >= 0)
-                {
-                    double cosPhi =
-                        NormalizedInnerProductTwoSegments(m_nodes[n], m_nodes[firstNode], m_nodes[n], m_nodes[secondNode], m_projection);
-
-                    // void angle
-                    if (cosPhi > -cornerCosine)
-                    {
-                        m_nodesTypes[n] = 3;
-                    }
-                }
-            }
-        }
-        else if (m_nodesTypes[n] > 2)
-        {
-            // corner point
-            m_nodesTypes[n] = 3;
-        }
-        else if (m_nodesTypes[n] != -1)
-        {
-            //internal node
-            m_nodesTypes[n] = 1;
-        }
-
-        if (m_nodesNumEdges[n] < 2)
-        {
-            //hanging node
-            m_nodesTypes[n] = -1;
-        }
-    }
-}
-
-void meshkernel::Mesh::MakeMesh(const meshkernelapi::MakeGridParametersNative& makeGridParametersNative, const Polygons& polygons)
-{
-    CurvilinearGrid CurvilinearGrid;
-    m_projection = polygons.m_projection;
-    if (makeGridParametersNative.GridType == 0)
-    {
-        // regular grid
-        int numM = makeGridParametersNative.NumberOfColumns + 1;
-        int numN = makeGridParametersNative.NumberOfRows + 1;
-        double XGridBlockSize = makeGridParametersNative.XGridBlockSize;
-        double YGridBlockSize = makeGridParametersNative.YGridBlockSize;
-        double cosineAngle = std::cos(makeGridParametersNative.GridAngle * degrad_hp);
-        double sinAngle = std::sin(makeGridParametersNative.GridAngle * degrad_hp);
-        double OriginXCoordinate = makeGridParametersNative.OriginXCoordinate;
-        double OriginYCoordinate = makeGridParametersNative.OriginYCoordinate;
-
-        // in case a polygon is there, re-compute parameters
-        if (polygons.m_numNodes >= 3)
-        {
-            Point referencePoint{doubleMissingValue, doubleMissingValue};
-            // rectangular grid in polygon
-            for (int i = 0; i < polygons.m_numNodes; ++i)
-            {
-                if (polygons.m_nodes[i].IsValid())
-                {
-                    referencePoint = polygons.m_nodes[i];
-                    break;
-                }
-            }
-
-            // get polygon min/max in rotated (xi,eta) coordinates
-            double xmin = std::numeric_limits<double>::max();
-            double xmax = -xmin;
-            double etamin = std::numeric_limits<double>::max();
-            double etamax = -etamin;
-            for (int i = 0; i < polygons.m_numNodes; ++i)
-            {
-                if (polygons.m_nodes[i].IsValid())
-                {
-                    double dx = GetDx(referencePoint, polygons.m_nodes[i], m_projection);
-                    double dy = GetDy(referencePoint, polygons.m_nodes[i], m_projection);
-                    double xi = dx * cosineAngle + dy * sinAngle;
-                    double eta = -dx * sinAngle + dy * cosineAngle;
-                    xmin = std::min(xmin, xi);
-                    xmax = std::max(xmax, xi);
-                    etamin = std::min(etamin, eta);
-                    etamax = std::max(etamax, eta);
-                }
-            }
-
-            double xShift = xmin * cosineAngle - etamin * sinAngle;
-            double yShift = xmin * sinAngle + etamin * cosineAngle;
-            if (m_projection == Projections::spherical)
-            {
-                xShift = xShift / earth_radius * raddeg_hp;
-                yShift = yShift / (earth_radius * std::cos(referencePoint.y * degrad_hp)) * raddeg_hp;
-            }
-
-            OriginXCoordinate = referencePoint.x + xShift;
-            OriginYCoordinate = referencePoint.y + yShift;
-            numN = int(std::ceil((etamax - etamin) / XGridBlockSize) + 1);
-            numM = int(std::ceil((xmax - xmin) / YGridBlockSize) + 1);
-        }
-
-        CurvilinearGrid.Set(numN, numM);
-        for (int n = 0; n < numN; ++n)
-        {
-            for (int m = 0; m < numM; ++m)
-            {
-                double newPointXCoordinate = OriginXCoordinate + m * XGridBlockSize * cosineAngle - n * YGridBlockSize * sinAngle;
-                double newPointYCoordinate = OriginYCoordinate + m * XGridBlockSize * sinAngle + n * YGridBlockSize * cosineAngle;
-                if (m_projection == Projections::spherical && n > 0)
-                {
-                    newPointYCoordinate = XGridBlockSize * cos(degrad_hp * CurvilinearGrid.m_grid[n - 1][m].y);
-                }
-                CurvilinearGrid.m_grid[n][m] = {newPointXCoordinate, newPointYCoordinate};
-            }
-        }
-
-        // in case a polygon is there, remove nodes outside
-        if (polygons.m_numNodes >= 3)
-        {
-            std::vector<std::vector<bool>> nodeBasedMask(numN, std::vector<bool>(numM, false));
-            std::vector<std::vector<bool>> faceBasedMask(numN - 1, std::vector<bool>(numM - 1, false));
-            // mark points inside a polygon
-            for (int n = 0; n < numN; ++n)
-            {
-                for (int m = 0; m < numM; ++m)
-                {
-                    bool isInPolygon = polygons.IsPointInPolygon(CurvilinearGrid.m_grid[n][m], 0);
-                    if (isInPolygon)
-                    {
-                        nodeBasedMask[n][m] = true;
-                    }
-                }
-            }
-
-            // mark faces when at least one node is inside
-            for (int n = 0; n < numN - 1; ++n)
-            {
-                for (int m = 0; m < numM - 1; ++m)
-                {
-                    if (nodeBasedMask[n][m] || nodeBasedMask[n + 1][m] || nodeBasedMask[n][m + 1] || nodeBasedMask[n + 1][m + 1])
-                    {
-                        faceBasedMask[n][m] = true;
-                    }
-                }
-            }
-
-            //mark nodes that are member of a cell inside the polygon(s)
-            for (int n = 0; n < numN - 1; ++n)
-            {
-                for (int m = 0; m < numM - 1; ++m)
-                {
-                    if (faceBasedMask[n][m])
-                    {
-                        nodeBasedMask[n][m] = true;
-                        nodeBasedMask[n + 1][m] = true;
-                        nodeBasedMask[n][m + 1] = true;
-                        nodeBasedMask[n + 1][m + 1] = true;
-                    }
-                }
-            }
-
-            // mark points inside a polygon
-            for (int n = 0; n < numN; ++n)
-            {
-                for (int m = 0; m < numM; ++m)
-                {
-                    if (!nodeBasedMask[n][m])
-                    {
-                        CurvilinearGrid.m_grid[n][m].x = doubleMissingValue;
-                        CurvilinearGrid.m_grid[n][m].y = doubleMissingValue;
-                    }
-                }
-            }
-        }
-    }
-
-    // Assign mesh
-    *this = Mesh(CurvilinearGrid, m_projection);
-
-    m_nodesRTreeRequiresUpdate = true;
-    m_edgesRTreeRequiresUpdate = true;
-
-    Administrate(AdministrationOptions::AdministrateMeshEdges);
-}
-
-void meshkernel::Mesh::MergeNodesInPolygon(const Polygons& polygon)
-{
-    // first filter the nodes in polygon
-    std::vector<Point> filteredNodes(GetNumNodes());
-    std::vector<int> originalNodeIndices(GetNumNodes(), -1);
-    int index = 0;
-    for (int i = 0; i < GetNumNodes(); i++)
-    {
-        bool inPolygon = polygon.IsPointInPolygon(m_nodes[i], 0);
-        if (inPolygon)
-        {
-            filteredNodes[index] = m_nodes[i];
-            originalNodeIndices[index] = i;
-            index++;
-        }
-    }
-    filteredNodes.resize(index);
-
-    // Update the R-Tree of the mesh nodes
-    SpatialTrees::RTree nodesRtree;
-    nodesRtree.BuildTree(filteredNodes);
-
-    // merge the closest nodes
-    for (int i = 0; i < filteredNodes.size(); i++)
-    {
-        nodesRtree.NearestNeighboursOnSquaredDistance(filteredNodes[i], mergingDistanceSquared);
-
-        const auto resultSize = nodesRtree.GetQueryResultSize();
-        if (resultSize > 1)
-        {
-            for (int j = 0; j < nodesRtree.GetQueryResultSize(); j++)
-            {
-                auto nodeIndexInFilteredNodes = nodesRtree.GetQuerySampleIndex(j);
-                if (nodeIndexInFilteredNodes != i)
-                {
-                    MergeTwoNodes(originalNodeIndices[i], originalNodeIndices[nodeIndexInFilteredNodes]);
-                    nodesRtree.RemoveNode(i);
-                }
-            }
-        }
-    }
-
-    Administrate(AdministrationOptions::AdministrateMeshEdges);
-}
-
-void meshkernel::Mesh::MergeTwoNodes(int firstNodeIndex, int secondNodeIndex)
-{
-    if (firstNodeIndex >= GetNumNodes() || secondNodeIndex >= GetNumNodes())
-    {
-        throw std::invalid_argument("Mesh::MergeTwoNodes: Either the first or the second node-index is invalid.");
-    }
-
-    int edgeIndex;
-    FindEdge(firstNodeIndex, secondNodeIndex, edgeIndex);
-    if (edgeIndex >= 0)
-    {
-        m_edges[edgeIndex].first = -1;
-        m_edges[edgeIndex].second = -1;
-    }
-
-    // check if there is another edge starting at firstEdgeOtherNode and ending at secondNode
-    for (auto n = 0; n < m_nodesNumEdges[firstNodeIndex]; n++)
-    {
-        auto firstEdgeIndex = m_nodesEdges[firstNodeIndex][n];
-        auto firstEdge = m_edges[firstEdgeIndex];
-        auto firstEdgeOtherNode = firstEdge.first + firstEdge.second - firstNodeIndex;
-        if (firstEdgeOtherNode >= 0 && firstEdgeOtherNode != secondNodeIndex)
-        {
-            for (int nn = 0; nn < m_nodesNumEdges[firstEdgeOtherNode]; nn++)
-            {
-                auto secondEdgeIndex = m_nodesEdges[firstEdgeOtherNode][nn];
-                auto secondEdge = m_edges[secondEdgeIndex];
-                auto secondNodeSecondEdge = secondEdge.first + secondEdge.second - firstEdgeOtherNode;
-                if (secondNodeSecondEdge == secondNodeIndex)
-                {
-                    m_edges[secondEdgeIndex].first = -1;
-                    m_edges[secondEdgeIndex].second = -1;
-                }
-            }
-        }
-    }
-
-    // add all valid edges starting at secondNode
-    std::vector<int> secondNodeEdges(maximumNumberOfEdgesPerNode, -1);
-    int numSecondNodeEdges = 0;
-    for (auto n = 0; n < m_nodesNumEdges[secondNodeIndex]; n++)
-    {
-        edgeIndex = m_nodesEdges[secondNodeIndex][n];
-        if (m_edges[edgeIndex].first >= 0)
-        {
-            secondNodeEdges[numSecondNodeEdges] = edgeIndex;
-            numSecondNodeEdges++;
-        }
-    }
-
-    // add all valid edges starting at firstNode are assigned to the second node
-    for (auto n = 0; n < m_nodesNumEdges[firstNodeIndex]; n++)
-    {
-        edgeIndex = m_nodesEdges[firstNodeIndex][n];
-        if (m_edges[edgeIndex].first >= 0)
-        {
-            secondNodeEdges[numSecondNodeEdges] = edgeIndex;
-            if (m_edges[edgeIndex].first == firstNodeIndex)
-            {
-                m_edges[edgeIndex].first = secondNodeIndex;
-            }
-            if (m_edges[edgeIndex].second == firstNodeIndex)
-            {
-                m_edges[edgeIndex].second = secondNodeIndex;
-            }
-            numSecondNodeEdges++;
-        }
-    }
-
-    // re-assign edges to second node
-    m_nodesEdges[secondNodeIndex] = std::vector<int>(secondNodeEdges.begin(), secondNodeEdges.begin() + numSecondNodeEdges);
-    m_nodesNumEdges[secondNodeIndex] = numSecondNodeEdges;
-
-    // remove edges to first node
-    m_nodesEdges[firstNodeIndex] = std::vector<int>(0);
-    m_nodesNumEdges[firstNodeIndex] = 0;
-    m_nodes[firstNodeIndex] = {doubleMissingValue, doubleMissingValue};
-
-    m_nodesRTreeRequiresUpdate = true;
-    m_edgesRTreeRequiresUpdate = true;
-}
-
-void meshkernel::Mesh::ConnectNodes(int startNode, int endNode, int& newEdgeIndex)
-{
-    int edgeIndex;
-    FindEdge(startNode, endNode, edgeIndex);
-
-    // The nodes are already connected
-    if (edgeIndex >= 0)
-        return;
-
-    // increment the edges container
-    newEdgeIndex = GetNumEdges();
-    ResizeVectorIfNeeded(newEdgeIndex + 1, m_edges, std::make_pair(intMissingValue, intMissingValue));
-    m_edges[newEdgeIndex].first = startNode;
-    m_edges[newEdgeIndex].second = endNode;
-    m_numEdges++;
-
-    m_edgesRTreeRequiresUpdate = true;
-}
-
-void meshkernel::Mesh::InsertNode(const Point& newPoint, int& newNodeIndex, bool updateRTree)
-{
-    int newSize = GetNumNodes() + 1;
-    newNodeIndex = GetNumNodes();
-
-    ResizeVectorIfNeeded(newSize, m_nodes);
-    ResizeVectorIfNeeded(newSize, m_nodeMask);
-    ResizeVectorIfNeeded(newSize, m_nodesNumEdges);
-    ResizeVectorIfNeeded(newSize, m_nodesEdges);
-    m_numNodes++;
-
-    m_nodes[newNodeIndex] = newPoint;
-    m_nodeMask[newNodeIndex] = newNodeIndex;
-    m_nodesNumEdges[newNodeIndex] = 0;
-
-    m_nodesRTreeRequiresUpdate = true;
-}
-
-void meshkernel::Mesh::DeleteNode(int nodeIndex)
-{
-    if (nodeIndex >= GetNumNodes())
-    {
-        throw std::invalid_argument("Mesh::DeleteNode: The index of the node to be deleted does not exist.");
-    }
-
-    for (int e = 0; e < m_nodesNumEdges[nodeIndex]; e++)
-    {
-        auto edgeIndex = m_nodesEdges[nodeIndex][e];
-        DeleteEdge(edgeIndex);
-    }
-    m_nodes[nodeIndex] = {doubleMissingValue, doubleMissingValue};
-    m_numNodes--;
-
-    m_nodesRTreeRequiresUpdate = true;
-}
-
-void meshkernel::Mesh::DeleteEdge(int edgeIndex)
-{
-    if (edgeIndex < 0)
-    {
-        throw std::invalid_argument("Mesh::DeleteEdge: The index of the edge to be deleted does not exist.");
-    }
-
-    m_edges[edgeIndex].first = intMissingValue;
-    m_edges[edgeIndex].second = intMissingValue;
-
-    m_edgesRTreeRequiresUpdate = true;
-}
-
-void meshkernel::Mesh::FaceClosedPolygon(int faceIndex, std::vector<Point>& polygonNodesCache, int& numClosedPolygonNodes) const
-{
-    auto numFaceNodes = GetNumFaceEdges(faceIndex);
-    if (polygonNodesCache.size() < numFaceNodes + 1)
-    {
-        polygonNodesCache.resize(numFaceNodes + 1);
-    }
-
-    for (int n = 0; n < numFaceNodes; n++)
-    {
-        polygonNodesCache[n] = m_nodes[m_facesNodes[faceIndex][n]];
-    }
-    polygonNodesCache[numFaceNodes] = polygonNodesCache[0];
-
-    numClosedPolygonNodes = numFaceNodes + 1;
-}
-
-void meshkernel::Mesh::FaceClosedPolygon(int faceIndex,
-                                         std::vector<Point>& polygonNodesCache,
-                                         std::vector<int>& localNodeIndicesCache,
-                                         std::vector<int>& edgeIndicesCache,
-                                         int& numClosedPolygonNodes) const
-{
-    auto numFaceNodes = GetNumFaceEdges(faceIndex);
-    polygonNodesCache.reserve(numFaceNodes + 1);
-    polygonNodesCache.clear();
-    localNodeIndicesCache.reserve(numFaceNodes + 1);
-    localNodeIndicesCache.clear();
-    edgeIndicesCache.reserve(numFaceNodes + 1);
-    edgeIndicesCache.clear();
-
-    for (int n = 0; n < numFaceNodes; n++)
-    {
-        polygonNodesCache.push_back(m_nodes[m_facesNodes[faceIndex][n]]);
-        localNodeIndicesCache.push_back(n);
-        edgeIndicesCache.push_back(m_facesEdges[faceIndex][n]);
-    }
-    polygonNodesCache.push_back(polygonNodesCache[0]);
-    localNodeIndicesCache.push_back(0);
-    edgeIndicesCache.push_back(m_facesEdges[faceIndex][0]);
-    numClosedPolygonNodes = numFaceNodes + 1;
-}
-
-void meshkernel::Mesh::MaskNodesInPolygons(const Polygons& polygon, bool inside)
-{
-    std::fill(m_nodeMask.begin(), m_nodeMask.end(), 0);
-    for (int i = 0; i < GetNumNodes(); ++i)
-    {
-        bool isInPolygon = polygon.IsPointInPolygons(m_nodes[i]);
-        if (!inside)
-        {
-            isInPolygon = !isInPolygon;
-        }
-        m_nodeMask[i] = 0;
-        if (isInPolygon)
-        {
-            m_nodeMask[i] = 1;
-        }
-    }
-}
-
-void meshkernel::Mesh::ComputeEdgeLengths()
-{
-    auto const numEdges = GetNumEdges();
-    m_edgeLengths.resize(numEdges, doubleMissingValue);
-    for (int e = 0; e < numEdges; e++)
-    {
-        auto const first = m_edges[e].first;
-        auto const second = m_edges[e].second;
-        m_edgeLengths[e] = Distance(m_nodes[first], m_nodes[second], m_projection);
-    }
-}
-
-void meshkernel::Mesh::ComputeEdgesCenters()
-{
-<<<<<<< HEAD
-    ComputeEdgeCenters(GetNumEdges(), m_nodes, m_edges, m_edgesCenters);
-    return true;
-=======
-    auto const numEdges = GetNumEdges();
-    m_edgesCenters.reserve(numEdges);
-    m_edgesCenters.clear();
-
-    for (int e = 0; e < numEdges; e++)
-    {
-        auto const first = m_edges[e].first;
-        auto const second = m_edges[e].second;
-
-        if (first < 0 || second < 0)
-        {
-            continue;
-        }
-
-        m_edgesCenters.push_back((m_nodes[first] + m_nodes[second]) * 0.5);
-    }
->>>>>>> 430842fe
-}
-
-bool meshkernel::Mesh::IsFullFaceNotInPolygon(int faceIndex) const
-{
-    for (int n = 0; n < GetNumFaceEdges(faceIndex); n++)
-    {
-        if (m_nodeMask[m_facesNodes[faceIndex][n]] != 1)
-        {
-            return true;
-        }
-    }
-    return false;
-}
-
-bool meshkernel::Mesh::FindCommonNode(int firstEdgeIndex, int secondEdgeIndex, int& node) const
-{
-    auto firstEdgeFirstNode = m_edges[firstEdgeIndex].first;
-    auto firstEdgeEdgeSecondNode = m_edges[firstEdgeIndex].second;
-
-    auto secondEdgeFirstNode = m_edges[secondEdgeIndex].first;
-    auto secondEdgeSecondNode = m_edges[secondEdgeIndex].second;
-
-    if (firstEdgeFirstNode < 0 || firstEdgeEdgeSecondNode < 0 || secondEdgeFirstNode < 0 || secondEdgeSecondNode < 0)
-    {
-        throw std::invalid_argument("Mesh::FindCommonNode: At least one of the given edges is invalid.");
-    }
-
-    if (firstEdgeFirstNode == secondEdgeFirstNode || firstEdgeFirstNode == secondEdgeSecondNode)
-    {
-        node = firstEdgeFirstNode;
-        return true;
-    }
-    else if (firstEdgeEdgeSecondNode == secondEdgeFirstNode || firstEdgeEdgeSecondNode == secondEdgeSecondNode)
-    {
-        node = firstEdgeEdgeSecondNode;
-        return true;
-    }
-    else
-    {
-        return false;
-    }
-}
-
-void meshkernel::Mesh::FindEdge(int firstNodeIndex, int secondNodeIndex, int& edgeIndex) const
-{
-    if (firstNodeIndex < 0 || secondNodeIndex < 0)
-    {
-        throw std::invalid_argument("Mesh::FindEdge: Invalid node index.");
-    }
-
-    edgeIndex = -1;
-    for (auto n = 0; n < m_nodesNumEdges[firstNodeIndex]; n++)
-    {
-        int localEdgeIndex = m_nodesEdges[firstNodeIndex][n];
-        auto firstEdgeOtherNode = m_edges[localEdgeIndex].first + m_edges[localEdgeIndex].second - firstNodeIndex;
-        if (firstEdgeOtherNode == secondNodeIndex)
-        {
-            edgeIndex = localEdgeIndex;
-            break;
-        }
-    }
-}
-
-void meshkernel::Mesh::GetBoundingBox(Point& lowerLeft, Point& upperRight) const
-{
-
-    double minx = std::numeric_limits<double>::max();
-    double maxx = std::numeric_limits<double>::lowest();
-    double miny = std::numeric_limits<double>::max();
-    double maxy = std::numeric_limits<double>::lowest();
-    for (int n = 0; n < GetNumNodes(); n++)
-    {
-        if (m_nodes[n].IsValid())
-        {
-            minx = std::min(minx, m_nodes[n].x);
-            maxx = std::max(maxx, m_nodes[n].x);
-            miny = std::min(miny, m_nodes[n].y);
-            maxy = std::max(maxy, m_nodes[n].y);
-        }
-    }
-    lowerLeft = {minx, miny};
-    upperRight = {maxx, maxy};
-}
-
-void meshkernel::Mesh::OffsetSphericalCoordinates(double minx, double maxx)
-{
-    if (m_projection == Projections::spherical && maxx - minx > 180.0)
-    {
-        for (int n = 0; n < GetNumNodes(); ++n)
-        {
-            if (m_nodes[n].x - 360.0 >= minx)
-            {
-                m_nodes[n].x -= 360.0;
-            }
-
-            if (m_nodes[n].x < minx)
-            {
-                m_nodes[n].x += 360.0;
-            }
-        }
-    }
-}
-
-int meshkernel::Mesh::GetNodeIndex(Point point, double searchRadius)
-{
-    if (GetNumNodes() <= 0)
-    {
-        throw std::invalid_argument("Mesh::GetNodeIndex: There are no valid nodes.");
-    }
-
-    // create rtree a first time
-    if (m_nodesRTree.Empty())
-    {
-        m_nodesRTree.BuildTree(m_nodes);
-        m_nodesRTreeRequiresUpdate = false;
-    }
-
-    double const searchRadiusSquared = searchRadius * searchRadius;
-    m_nodesRTree.NearestNeighboursOnSquaredDistance(point, searchRadiusSquared);
-    auto resultSize = m_nodesRTree.GetQueryResultSize();
-
-    if (resultSize >= 1)
-    {
-        int nodeIndex = m_nodesRTree.GetQuerySampleIndex(0);
-        return nodeIndex;
-    }
-    else
-    {
-        throw AlgorithmError("Mesh::GetNodeIndex: Could not find the node index close to a point.");
-    }
-}
-
-int meshkernel::Mesh::FindEdgeCloseToAPoint(Point point)
-{
-    if (GetNumEdges() <= 0)
-    {
-        throw std::invalid_argument("Mesh::GetNodeIndex: There are no valid edges.");
-    }
-
-    if (m_edgesRTree.Empty())
-    {
-        ComputeEdgesCenters();
-        m_edgesRTree.BuildTree(m_edgesCenters);
-        m_edgesRTreeRequiresUpdate = false;
-    }
-
-    m_edgesRTree.NearestNeighbour(point);
-    auto const resultSize = m_edgesRTree.GetQueryResultSize();
-    if (resultSize >= 1)
-    {
-        int edgeIndex = m_edgesRTree.GetQuerySampleIndex(0);
-        return edgeIndex;
-    }
-    else
-    {
-        throw AlgorithmError("Mesh::FindEdgeCloseToAPoint: Could not find the closest edge to a point.");
-    }
-}
-
-void meshkernel::Mesh::MaskFaceEdgesInPolygon(const Polygons& polygons, bool invertSelection, bool includeIntersected)
-{
-    Administrate(AdministrationOptions::AdministrateMeshEdgesAndFaces);
-
-    // mark all nodes in polygon with 1
-    std::fill(m_nodeMask.begin(), m_nodeMask.end(), 0);
-    for (int n = 0; n < GetNumNodes(); ++n)
-    {
-        auto isInPolygon = polygons.IsPointInPolygon(m_nodes[n], 0);
-        if (isInPolygon)
-        {
-            m_nodeMask[n] = 1;
-        }
-    }
-
-    // mark all edges with both start end end nodes included with 1
-    std::vector<int> edgeMask(m_edges.size(), 0);
-    for (int e = 0; e < GetNumEdges(); ++e)
-    {
-        auto firstNodeIndex = m_edges[e].first;
-        auto secondNodeIndex = m_edges[e].second;
-
-        int isEdgeIncluded;
-        if (includeIntersected)
-        {
-            isEdgeIncluded = (firstNodeIndex >= 0 && m_nodeMask[firstNodeIndex] == 1 ||
-                              secondNodeIndex >= 0 && m_nodeMask[secondNodeIndex] == 1)
-                                 ? 1
-                                 : 0;
-        }
-        else
-        {
-            isEdgeIncluded = (firstNodeIndex >= 0 && m_nodeMask[firstNodeIndex] == 1 &&
-                              secondNodeIndex >= 0 && m_nodeMask[secondNodeIndex] == 1)
-                                 ? 1
-                                 : 0;
-        }
-
-        edgeMask[e] = isEdgeIncluded;
-    }
-
-    // if one edge of the face is not included do not include all the edges of that face
-    auto secondEdgeMask = edgeMask;
-    if (!includeIntersected)
-    {
-        for (int f = 0; f < GetNumFaces(); ++f)
-        {
-            bool isOneEdgeNotIncluded = false;
-            for (int n = 0; n < GetNumFaceEdges(f); ++n)
-            {
-                auto edgeIndex = m_facesEdges[f][n];
-                if (edgeIndex >= 0 && edgeMask[edgeIndex] == 0)
-                {
-                    isOneEdgeNotIncluded = true;
-                    break;
-                }
-            }
-
-            if (isOneEdgeNotIncluded)
-            {
-                for (int n = 0; n < GetNumFaceEdges(f); ++n)
-                {
-                    auto edgeIndex = m_facesEdges[f][n];
-                    if (edgeIndex >= 0)
-                    {
-                        secondEdgeMask[edgeIndex] = 0;
-                    }
-                }
-            }
-        }
-    }
-
-    // if the selection is inverted, do not delete the edges of included faces
-    if (invertSelection)
-    {
-        for (int e = 0; e < GetNumEdges(); ++e)
-        {
-            if (secondEdgeMask[e] == 0)
-            {
-                secondEdgeMask[e] = 1;
-            }
-
-            if (edgeMask[e] == 1)
-            {
-                secondEdgeMask[e] = 0;
-            }
-        }
-    }
-
-    m_edgeMask = std::move(secondEdgeMask);
-}
-
-void meshkernel::Mesh::DeleteMesh(const Polygons& polygons, int deletionOption, bool invertDeletion)
-{
-    if (deletionOption == AllVerticesInside)
-    {
-        for (int n = 0; n < GetNumNodes(); ++n)
-        {
-            auto isInPolygon = polygons.IsPointInPolygon(m_nodes[n], 0);
-            if (invertDeletion)
-            {
-                isInPolygon = !isInPolygon;
-            }
-            if (isInPolygon)
-            {
-                m_nodes[n] = {doubleMissingValue, doubleMissingValue};
-            }
-        }
-    }
-
-    if (deletionOption == FacesWithIncludedCircumcenters)
-    {
-        Administrate(AdministrationOptions::AdministrateMeshEdgesAndFaces);
-
-        for (int e = 0; e < GetNumEdges(); ++e)
-        {
-            bool allFaceCircumcentersInPolygon = true;
-
-            for (int f = 0; f < GetNumEdgesFaces(e); ++f)
-            {
-                auto faceIndex = m_edgesFaces[e][f];
-                if (faceIndex < 0)
-                {
-                    continue;
-                }
-
-                auto faceCircumcenter = m_facesCircumcenters[faceIndex];
-                auto isInPolygon = polygons.IsPointInPolygon(faceCircumcenter, 0);
-                if (invertDeletion)
-                {
-                    isInPolygon = !isInPolygon;
-                }
-                if (!isInPolygon)
-                {
-                    allFaceCircumcentersInPolygon = false;
-                    break;
-                }
-            }
-
-            // 2D edge without surrounding faces.
-            if (GetNumEdgesFaces(e) == 0)
-            {
-                auto firstNodeIndex = m_edges[e].first;
-                auto secondNodeIndex = m_edges[e].second;
-
-                if (firstNodeIndex < 0 || secondNodeIndex < 0)
-                {
-                    continue;
-                }
-
-                auto edgeCenter = (m_nodes[firstNodeIndex] + m_nodes[secondNodeIndex]) / 2.0;
-
-                allFaceCircumcentersInPolygon = polygons.IsPointInPolygon(edgeCenter, 0);
-                if (invertDeletion)
-                {
-                    allFaceCircumcentersInPolygon = !allFaceCircumcentersInPolygon;
-                }
-            }
-
-            if (allFaceCircumcentersInPolygon)
-            {
-                m_edges[e].first = -1;
-                m_edges[e].second = -1;
-            }
-        }
-    }
-
-    if (deletionOption == FacesCompletelyIncluded)
-    {
-        MaskFaceEdgesInPolygon(polygons, invertDeletion, false);
-
-        // mark the edges for deletion
-        for (int e = 0; e < GetNumEdges(); ++e)
-        {
-            if (m_edgeMask[e] == 1)
-            {
-                m_edges[e].first = -1;
-                m_edges[e].second = -1;
-            }
-        }
-    }
-
-    m_nodesRTreeRequiresUpdate = true;
-    m_edgesRTreeRequiresUpdate = true;
-
-    Administrate(AdministrationOptions::AdministrateMeshEdges);
-}
-
-void meshkernel::Mesh::MoveNode(Point newPoint, int nodeindex)
-{
-    Point nodeToMove = m_nodes[nodeindex];
-
-    auto dx = GetDx(nodeToMove, newPoint, m_projection);
-    auto dy = GetDy(nodeToMove, newPoint, m_projection);
-
-    double distanceNodeToMoveFromNewPoint = std::sqrt(dx * dx + dy * dy);
-    for (int n = 0; n < GetNumNodes(); ++n)
-    {
-        auto nodeDx = GetDx(m_nodes[n], nodeToMove, m_projection);
-        auto nodeDy = GetDy(m_nodes[n], nodeToMove, m_projection);
-        double distanceCurrentNodeFromNewPoint = std::sqrt(nodeDx * nodeDx + nodeDy * nodeDy);
-
-        double factor = 0.5 * (1.0 + std::cos(std::min(distanceCurrentNodeFromNewPoint / distanceNodeToMoveFromNewPoint, 1.0) * M_PI));
-
-        m_nodes[n].x += dx * factor;
-        m_nodes[n].y += dy * factor;
-    }
-
-    m_nodesRTreeRequiresUpdate = true;
-    m_edgesRTreeRequiresUpdate = true;
-}
-
-meshkernel::Mesh& meshkernel::Mesh::operator+=(Mesh const& rhs)
-{
-    if (m_projection != rhs.m_projection || rhs.GetNumNodes() == 0 || rhs.GetNumEdges() == 0)
-    {
-        throw std::invalid_argument("Mesh::operator+=: The two meshes cannot be added.");
-    }
-
-    int rhsNumNodes = rhs.GetNumNodes();
-    int rhsNumEdges = rhs.GetNumEdges();
-    ResizeVectorIfNeeded(GetNumEdges() + rhsNumEdges, m_edges, {intMissingValue, intMissingValue});
-    ResizeVectorIfNeeded(GetNumNodes() + rhsNumNodes, m_nodes, {doubleMissingValue, doubleMissingValue});
-
-    //copy mesh nodes
-    for (int n = GetNumNodes(); n < GetNumNodes() + rhsNumNodes; ++n)
-    {
-        const int index = n - GetNumNodes();
-        m_nodes[n] = rhs.m_nodes[index];
-    }
-
-    //copy mesh edges
-    for (int e = GetNumEdges(); e < GetNumEdges() + rhsNumEdges; ++e)
-    {
-        const int index = e - GetNumEdges();
-        m_edges[e].first = rhs.m_edges[index].first + GetNumNodes();
-        m_edges[e].second = rhs.m_edges[index].second + GetNumNodes();
-    }
-
-    m_nodesRTreeRequiresUpdate = true;
-    m_edgesRTreeRequiresUpdate = true;
-
-    Administrate(AdministrationOptions::AdministrateMeshEdgesAndFaces);
-
-    //no polygon involved, so node mask is 1 everywhere
-    m_nodeMask.resize(m_nodes.size());
-    std::fill(m_nodeMask.begin(), m_nodeMask.end(), 1);
-
-    return *this;
-}
-
-void meshkernel::Mesh::ComputeNodeMaskFromEdgeMask()
-{
-    if (m_edgeMask.size() != GetNumEdges() || m_nodeMask.size() != GetNumNodes())
-    {
-        throw std::invalid_argument("Mesh::ComputeNodeMaskFromEdgeMask:The dimension of the masks do not fit the mesh.");
-    }
-
-    // fill node mask to 0
-    std::fill(m_nodeMask.begin(), m_nodeMask.end(), 0);
-
-    // compute node mask from edge mask
-    for (int e = 0; e < GetNumEdges(); ++e)
-    {
-        if (m_edgeMask[e] != 1)
-            continue;
-
-        int firstNodeIndex = m_edges[e].first;
-        int secondNodeIndex = m_edges[e].second;
-
-        if (firstNodeIndex > 0)
-        {
-            m_nodeMask[firstNodeIndex] = 1;
-        }
-        if (secondNodeIndex > 0)
-        {
-            m_nodeMask[secondNodeIndex] = 1;
-        }
-    }
-}
-
-meshkernel::Point meshkernel::Mesh::ComputeFaceCircumenter(std::vector<Point>& polygon,
-                                                           std::vector<Point>& middlePoints,
-                                                           std::vector<Point>& normals,
-                                                           int numNodes,
-                                                           const std::vector<int>& edgesNumFaces,
-                                                           double weightCircumCenter) const
-{
-    const int maximumNumberCircumcenterIterations = 100;
-    const double eps = m_projection == Projections::cartesian ? 1e-3 : 9e-10; //111km = 0-e digit.
-
-    Point centerOfMass;
-    double area;
-    FaceAreaAndCenterOfMass(polygon, numNodes, m_projection, area, centerOfMass);
-
-    double xCenter = 0;
-    double yCenter = 0;
-    for (int n = 0; n < numNodes; n++)
-    {
-        xCenter += polygon[n].x;
-        yCenter += polygon[n].y;
-    }
-    centerOfMass.x = xCenter / numNodes;
-    centerOfMass.y = yCenter / numNodes;
-
-    // for triangles, for now assume cartesian kernel
-    meshkernel::Point result = centerOfMass;
-    if (numNodes == 3)
-    {
-        CircumcenterOfTriangle(polygon[0], polygon[1], polygon[2], m_projection, result);
-    }
-    else if (!edgesNumFaces.empty())
-    {
-        Point estimatedCircumCenter = centerOfMass;
-
-        int numValidEdges = 0;
-        for (int n = 0; n < numNodes; ++n)
-        {
-            if (edgesNumFaces[n] == 2)
-            {
-                numValidEdges++;
-            }
-        }
-
-        if (numValidEdges > 0)
-        {
-            for (int n = 0; n < numNodes; n++)
-            {
-                if (edgesNumFaces[n] == 2)
-                {
-                    int nextNode = n + 1;
-                    if (nextNode == numNodes)
-                        nextNode = 0;
-                    middlePoints[n] = (polygon[n] + polygon[nextNode]) * 0.5;
-                    NormalVector(polygon[n], polygon[nextNode], middlePoints[n], normals[n], m_projection);
-                }
-            }
-
-            Point previousCircumCenter = estimatedCircumCenter;
-            double xf = 1.0 / std::cos(degrad_hp * centerOfMass.y);
-
-            for (int iter = 0; iter < maximumNumberCircumcenterIterations; ++iter)
-            {
-                previousCircumCenter = estimatedCircumCenter;
-                for (int n = 0; n < numNodes; n++)
-                {
-                    if (edgesNumFaces[n] == 2)
-                    {
-                        double dx = GetDx(middlePoints[n], estimatedCircumCenter, m_projection);
-                        double dy = GetDy(middlePoints[n], estimatedCircumCenter, m_projection);
-                        double increment = -0.1 * DotProduct(dx, normals[n].x, dy, normals[n].y);
-                        Add(estimatedCircumCenter, normals[n], increment, xf, m_projection);
-                    }
-                }
-                if (iter > 0 &&
-                    abs(estimatedCircumCenter.x - previousCircumCenter.x) < eps &&
-                    abs(estimatedCircumCenter.y - previousCircumCenter.y) < eps)
-                {
-                    result = estimatedCircumCenter;
-                    break;
-                }
-            }
-        }
-    }
-
-    if (weightCircumCenter <= 1.0 && weightCircumCenter >= 0.0)
-    {
-        double localWeightCircumCenter = 1.0;
-        if (numNodes > 3)
-        {
-            localWeightCircumCenter = weightCircumCenter;
-        }
-
-        for (int n = 0; n < numNodes; n++)
-        {
-            polygon[n].x = localWeightCircumCenter * polygon[n].x + (1.0 - localWeightCircumCenter) * centerOfMass.x;
-            polygon[n].y = localWeightCircumCenter * polygon[n].y + (1.0 - localWeightCircumCenter) * centerOfMass.y;
-        }
-        polygon[numNodes] = polygon[0];
-
-        const auto isCircumcenterInside = IsPointInPolygonNodes(result, polygon, 0, numNodes - 1, m_projection);
-
-        if (!isCircumcenterInside)
-        {
-            for (int n = 0; n < numNodes; n++)
-            {
-                int nextNode = n + 1;
-                if (nextNode == numNodes)
-                {
-                    nextNode = 0;
-                }
-
-                Point intersection;
-                double crossProduct;
-                double firstRatio;
-                double secondRatio;
-                bool areLineCrossing = AreLinesCrossing(centerOfMass, result, polygon[n], polygon[nextNode], false, intersection, crossProduct, firstRatio, secondRatio, m_projection);
-                if (areLineCrossing)
-                {
-                    result = intersection;
-                    break;
-                }
-            }
-        }
-    }
-    return result;
-}
-
-void meshkernel::Mesh::ComputeNodeNeighbours()
-{
-    m_maxNumNeighbours = *(std::max_element(m_nodesNumEdges.begin(), m_nodesNumEdges.end()));
-    m_maxNumNeighbours += 1;
-
-    m_nodesNodes.resize(GetNumNodes(), std::vector<int>(m_maxNumNeighbours, intMissingValue));
-    //for each node, determine the neighbouring nodes
-    for (auto n = 0; n < GetNumNodes(); n++)
-    {
-        for (auto nn = 0; nn < m_nodesNumEdges[n]; nn++)
-        {
-            Edge edge = m_edges[m_nodesEdges[n][nn]];
-            m_nodesNodes[n][nn] = edge.first + edge.second - n;
-        }
-    }
-}
-
-void meshkernel::Mesh::GetOrthogonality(double* orthogonality)
-{
-    for (int e = 0; e < GetNumEdges(); e++)
-    {
-        orthogonality[e] = doubleMissingValue;
-        int firstVertex = m_edges[e].first;
-        int secondVertex = m_edges[e].second;
-
-        if (firstVertex != 0 && secondVertex != 0 && e < GetNumEdges() && m_edgesNumFaces[e] == 2)
-        {
-            orthogonality[e] = NormalizedInnerProductTwoSegments(m_nodes[firstVertex],
-                                                                 m_nodes[secondVertex],
-                                                                 m_facesCircumcenters[m_edgesFaces[e][0]],
-                                                                 m_facesCircumcenters[m_edgesFaces[e][1]],
-                                                                 m_projection);
-            if (orthogonality[e] != doubleMissingValue)
-            {
-                orthogonality[e] = std::abs(orthogonality[e]);
-            }
-        }
-    }
-}
-
-void meshkernel::Mesh::GetSmoothness(double* smoothness)
-{
-    for (int e = 0; e < GetNumEdges(); e++)
-    {
-        smoothness[e] = doubleMissingValue;
-        int firstVertex = m_edges[e].first;
-        int secondVertex = m_edges[e].second;
-
-        if (firstVertex != 0 && secondVertex != 0 && e < GetNumEdges() && m_edgesNumFaces[e] == 2)
-        {
-            const auto leftFace = m_edgesFaces[e][0];
-            const auto rightFace = m_edgesFaces[e][1];
-            const auto leftFaceArea = m_faceArea[leftFace];
-            const auto rightFaceArea = m_faceArea[rightFace];
-
-            if (leftFaceArea < minimumCellArea || rightFaceArea < minimumCellArea)
-            {
-                smoothness[e] = rightFaceArea / leftFaceArea;
-            }
-            if (smoothness[e] < 1.0)
-            {
-                smoothness[e] = 1.0 / smoothness[e];
-            }
-        }
-    }
-}
-
-void meshkernel::Mesh::GetAspectRatios(std::vector<double>& aspectRatios)
-{
-    std::vector<std::vector<double>> averageEdgesLength(GetNumEdges(), std::vector<double>(2, doubleMissingValue));
-    std::vector<double> averageFlowEdgesLength(GetNumEdges(), doubleMissingValue);
-    std::vector<bool> curvilinearGridIndicator(GetNumNodes(), true);
-    std::vector<double> edgesLength(GetNumEdges(), 0.0);
-    aspectRatios.resize(GetNumEdges(), 0.0);
-
-    for (auto e = 0; e < GetNumEdges(); e++)
-    {
-        auto first = m_edges[e].first;
-        auto second = m_edges[e].second;
-
-        if (first == second)
-            continue;
-        double edgeLength = Distance(m_nodes[first], m_nodes[second], m_projection);
-        edgesLength[e] = edgeLength;
-
-        Point leftCenter;
-        Point rightCenter;
-        if (m_edgesNumFaces[e] > 0)
-        {
-            leftCenter = m_facesCircumcenters[m_edgesFaces[e][0]];
-        }
-        else
-        {
-            leftCenter = m_nodes[first];
-        }
-
-        //find right cell center, if it exists
-        if (m_edgesNumFaces[e] == 2)
-        {
-            rightCenter = m_facesCircumcenters[m_edgesFaces[e][1]];
-        }
-        else
-        {
-            //otherwise, make ghost node by imposing boundary condition
-            double dinry = InnerProductTwoSegments(m_nodes[first], m_nodes[second], m_nodes[first], leftCenter, m_projection);
-            dinry = dinry / std::max(edgeLength * edgeLength, minimumEdgeLength);
-
-            double x0_bc = (1.0 - dinry) * m_nodes[first].x + dinry * m_nodes[second].x;
-            double y0_bc = (1.0 - dinry) * m_nodes[first].y + dinry * m_nodes[second].y;
-            rightCenter.x = 2.0 * x0_bc - leftCenter.x;
-            rightCenter.y = 2.0 * y0_bc - leftCenter.y;
-        }
-
-        averageFlowEdgesLength[e] = Distance(leftCenter, rightCenter, m_projection);
-    }
-
-    // Compute normal length
-    for (int f = 0; f < GetNumFaces(); f++)
-    {
-        auto numberOfFaceNodes = GetNumFaceEdges(f);
-        if (numberOfFaceNodes < 3)
-            continue;
-
-        for (int n = 0; n < numberOfFaceNodes; n++)
-        {
-            if (numberOfFaceNodes != 4)
-                curvilinearGridIndicator[m_facesNodes[f][n]] = false;
-            auto edgeIndex = m_facesEdges[f][n];
-
-            if (m_edgesNumFaces[edgeIndex] < 1)
-                continue;
-
-            //get the other links in the right numbering
-            //TODO: ask why only 3 are requested, why an average length stored in averageEdgesLength is needed?
-            //int kkm1 = n - 1; if (kkm1 < 0) kkm1 = kkm1 + numberOfFaceNodes;
-            //int kkp1 = n + 1; if (kkp1 >= numberOfFaceNodes) kkp1 = kkp1 - numberOfFaceNodes;
-            //
-            //std::size_t klinkm1 = m_facesEdges[f][kkm1];
-            //std::size_t klinkp1 = m_facesEdges[f][kkp1];
-
-            double edgeLength = edgesLength[edgeIndex];
-            if (edgeLength != 0.0)
-            {
-                aspectRatios[edgeIndex] = averageFlowEdgesLength[edgeIndex] / edgeLength;
-            }
-
-            //quads
-            if (numberOfFaceNodes == 4)
-            {
-                int kkp2 = n + 2;
-                if (kkp2 >= numberOfFaceNodes)
-                    kkp2 = kkp2 - numberOfFaceNodes;
-                auto klinkp2 = m_facesEdges[f][kkp2];
-                edgeLength = 0.5 * (edgesLength[edgeIndex] + edgesLength[klinkp2]);
-            }
-
-            if (averageEdgesLength[edgeIndex][0] == doubleMissingValue)
-            {
-                averageEdgesLength[edgeIndex][0] = edgeLength;
-            }
-            else
-            {
-                averageEdgesLength[edgeIndex][1] = edgeLength;
-            }
-        }
-    }
-
-    if (curvilinearToOrthogonalRatio == 1.0)
-        return;
-
-    for (auto e = 0; e < GetNumEdges(); e++)
-    {
-        auto first = m_edges[e].first;
-        auto second = m_edges[e].second;
-
-        if (first < 0 || second < 0)
-            continue;
-        if (m_edgesNumFaces[e] < 1)
-            continue;
-        // Consider only quads
-        if (!curvilinearGridIndicator[first] || !curvilinearGridIndicator[second])
-            continue;
-
-        if (m_edgesNumFaces[e] == 1)
-        {
-            if (averageEdgesLength[e][0] != 0.0 && averageEdgesLength[e][0] != doubleMissingValue)
-            {
-                aspectRatios[e] = averageFlowEdgesLength[e] / averageEdgesLength[e][0];
-            }
-        }
-        else
-        {
-            if (averageEdgesLength[e][0] != 0.0 && averageEdgesLength[e][1] != 0.0 &&
-                averageEdgesLength[e][0] != doubleMissingValue && averageEdgesLength[e][1] != doubleMissingValue)
-            {
-                aspectRatios[e] = curvilinearToOrthogonalRatio * aspectRatios[e] +
-                                  (1.0 - curvilinearToOrthogonalRatio) * averageFlowEdgesLength[e] / (0.5 * (averageEdgesLength[e][0] + averageEdgesLength[e][1]));
-            }
-        }
-    }
-}
-
-void meshkernel::Mesh::TriangulateFaces()
-{
-    for (int i = 0; i < GetNumFaces(); i++)
-    {
-        const auto NumEdges = GetNumFaceEdges(i);
-
-        if (NumEdges < 4)
-        {
-            continue;
-        }
-
-        int indexFirstNode = m_facesNodes[i][0];
-        for (int j = 2; j < NumEdges - 1; j++)
-        {
-            const auto nodeIndex = m_facesNodes[i][j];
-            int newEdgeIndex;
-            ConnectNodes(indexFirstNode, nodeIndex, newEdgeIndex);
-        }
-    }
-
-    m_edgesRTreeRequiresUpdate = true;
-}
-
-bool meshkernel::Mesh::MakeDualFace(int node, double enlargmentFactor, std::vector<Point>& dualFace)
-{
-
-    std::vector<int> sortedFacesIndices;
-    SortedFacesAroundNode(node, sortedFacesIndices);
-    const auto numEdges = m_nodesNumEdges[node];
-    dualFace.reserve(maximumNumberOfEdgesPerNode);
-    dualFace.clear();
-
-    for (int e = 0; e < numEdges; ++e)
-    {
-        const auto edgeIndex = m_nodesEdges[node][e];
-        auto edgeCenter = m_edgesCenters[edgeIndex];
-
-        if (m_projection == Projections::spherical)
-        {
-            const auto firstNodeIndex = m_edges[edgeIndex].first;
-            const auto secondNodeIndex = m_edges[edgeIndex].second;
-
-            if (firstNodeIndex >= 0 && secondNodeIndex >= 0)
-            {
-                const auto diff = m_nodes[firstNodeIndex].x - m_nodes[secondNodeIndex].x;
-
-                if (diff > 180.0)
-                {
-                    edgeCenter.x = edgeCenter.x - 180.0;
-                }
-                if (diff < -180.0)
-                {
-                    edgeCenter.x = edgeCenter.x + 180.0;
-                }
-            }
-        }
-        dualFace.push_back(edgeCenter);
-
-        const auto faceIndex = sortedFacesIndices[e];
-        if (faceIndex >= 0)
-        {
-            dualFace.push_back(m_facesMassCenters[faceIndex]);
-        }
-        else
-        {
-            dualFace.push_back(m_nodes[node]);
-        }
-    }
-    dualFace.push_back(dualFace[0]);
-
-    // now we can compute the mass center of the dual face
-    double area;
-    Point centerOfMass;
-    FaceAreaAndCenterOfMass(dualFace, int(dualFace.size() - 1), m_projection, area, centerOfMass);
-
-    if (m_projection == Projections::spherical)
-    {
-        if (centerOfMass.x - m_nodes[node].x > 180.0)
-        {
-            centerOfMass.x -= 360.0;
-        }
-        if (centerOfMass.x - m_nodes[node].x < 180.0)
-        {
-            centerOfMass.x += 360.0;
-        }
-    }
-
-    for (auto& v : dualFace)
-    {
-        v = centerOfMass + (v - centerOfMass) * enlargmentFactor;
-    }
-
-    return true;
-}
-
-bool meshkernel::Mesh::SortedFacesAroundNode(int node, std::vector<int>& result) const
-{
-
-    const auto numEdges = m_nodesNumEdges[node];
-    result.clear();
-    for (int e = 0; e < numEdges; ++e)
-    {
-        const auto firstEdge = m_nodesEdges[node][e];
-
-        // no faces for this edge
-        if (m_edgesNumFaces[firstEdge] <= 0)
-        {
-            continue;
-        }
-
-        auto const ee = NextCircularForwardIndex(e, numEdges);
-        const auto secondEdge = m_nodesEdges[node][ee];
-        const auto firstFace = m_edgesFaces[firstEdge][0];
-
-        int secondFace = -1;
-        if (m_edgesNumFaces[firstEdge] > 1)
-        {
-            secondFace = m_edgesFaces[firstEdge][1];
-        }
-
-        // check if the first face contains the first edge
-        int firstEdgeIndexInFirstFace = 0;
-        for (int n = 0; n < m_numFacesNodes[firstFace]; ++n)
-        {
-            if (m_facesEdges[firstFace][n] == firstEdge)
-            {
-                firstEdgeIndexInFirstFace = n;
-                break;
-            }
-        }
-
-        // check if previous edge in firstFace is secondEdge (so at least two edges share the same edge)
-        auto const secondEdgeindexInFirstFace = NextCircularBackwardIndex(firstEdgeIndexInFirstFace, m_numFacesNodes[firstFace]);
-
-        if (m_facesEdges[firstFace][secondEdgeindexInFirstFace] == secondEdge)
-        {
-            result.push_back(firstFace);
-        }
-        else
-        {
-            result.push_back(secondFace);
-        }
-    }
-
-    return true;
-}
+//---- GPL ---------------------------------------------------------------------
+//
+// Copyright (C)  Stichting Deltares, 2011-2020.
+//
+// This program is free software: you can redistribute it and/or modify
+// it under the terms of the GNU General Public License as published by
+// the Free Software Foundation version 3.
+//
+// This program is distributed in the hope that it will be useful,
+// but WITHOUT ANY WARRANTY; without even the implied warranty of
+// MERCHANTABILITY or FITNESS FOR A PARTICULAR PURPOSE.  See the
+// GNU General Public License for more details.
+//
+// You should have received a copy of the GNU General Public License
+// along with this program.  If not, see <http://www.gnu.org/licenses/>.
+//
+// contact: delft3d.support@deltares.nl
+// Stichting Deltares
+// P.O. Box 177
+// 2600 MH Delft, The Netherlands
+//
+// All indications and logos of, and references to, "Delft3D" and "Deltares"
+// are registered trademarks of Stichting Deltares, and remain the property of
+// Stichting Deltares. All rights reserved.
+//
+//------------------------------------------------------------------------------
+
+#include <vector>
+#include <array>
+#include <cmath>
+#include <numeric>
+#include <algorithm>
+#include <stdexcept>
+
+#include "Mesh.hpp"
+#include "Constants.cpp"
+#include "Operations.cpp"
+#include "Polygons.hpp"
+#include "SpatialTrees.hpp"
+#include "CurvilinearGrid.hpp"
+#include "Entities.hpp"
+#include "MakeGridParametersNative.hpp"
+#include "TriangulationWrapper.cpp"
+#include "Exceptions.hpp"
+
+meshkernel::Mesh::Mesh()
+{
+}
+
+void meshkernel::Mesh::Set(const std::vector<Edge>& edges,
+                           const std::vector<Point>& nodes,
+                           Projections projection,
+                           AdministrationOptions administration)
+{
+    // copy edges and nodes
+    m_edges = edges;
+    m_nodes = nodes;
+    m_projection = projection;
+
+    Administrate(administration);
+
+    //no polygon involved, so node mask is 1 everywhere
+    m_nodeMask.resize(m_nodes.size());
+    std::fill(m_nodeMask.begin(), m_nodeMask.end(), 1);
+};
+
+void meshkernel::Mesh::RemoveInvalidNodesAndEdges()
+{
+
+    // Mask nodes connected to valid edges
+    std::vector<bool> connectedNodes(m_nodes.size(), false);
+    int numInvalidEdges = 0;
+    for (int e = 0; e < m_edges.size(); ++e)
+    {
+        auto const firstNode = m_edges[e].first;
+        auto const secondNode = m_edges[e].second;
+
+        if (firstNode < 0 || secondNode < 0)
+        {
+            numInvalidEdges++;
+            continue;
+        }
+
+        connectedNodes[firstNode] = true;
+        connectedNodes[secondNode] = true;
+    }
+
+    // Count all invalid nodes (note: there might be nodes that are not connected to an edge)
+    int numInvalidNodes = 0;
+    for (int n = 0; n < m_nodes.size(); ++n)
+    {
+        // invalidate nodes that are not connected
+        if (!connectedNodes[n])
+        {
+            m_nodes[n] = {doubleMissingValue, doubleMissingValue};
+        }
+
+        if (!m_nodes[n].IsValid())
+        {
+            numInvalidNodes++;
+        }
+    }
+
+    // If nothing to invalidate return
+    if (numInvalidEdges == 0 && numInvalidNodes == 0)
+    {
+        m_numNodes = int(m_nodes.size());
+        m_numEdges = int(m_edges.size());
+        return;
+    }
+
+    // Flag invalid nodes
+    std::vector<int> validNodesIndices(m_nodes.size());
+    std::fill(validNodesIndices.begin(), validNodesIndices.end(), -1);
+    int validIndex = 0;
+    for (int n = 0; n < m_nodes.size(); ++n)
+    {
+        if (m_nodes[n].IsValid())
+        {
+            validNodesIndices[n] = validIndex;
+            validIndex++;
+        }
+    }
+
+    // Flag invalid edges
+    for (auto& edge : m_edges)
+    {
+        auto const firstNode = edge.first;
+        auto const secondNode = edge.second;
+
+        if (firstNode >= 0 && secondNode >= 0 && validNodesIndices[firstNode] >= 0 && validNodesIndices[secondNode] >= 0)
+        {
+            edge.first = validNodesIndices[firstNode];
+            edge.second = validNodesIndices[secondNode];
+            continue;
+        }
+
+        edge.first = -1;
+        edge.second = -1;
+    }
+
+    // Remove invalid nodes
+    auto endNodeVector = std::remove_if(m_nodes.begin(), m_nodes.end(), [](const Point& n) { return !n.IsValid(); });
+    m_numNodes = int(endNodeVector - m_nodes.begin());
+    std::fill(endNodeVector, m_nodes.end(), Point{doubleMissingValue, doubleMissingValue});
+
+    // Remove invalid edges
+    auto endEdgeVector = std::remove_if(m_edges.begin(), m_edges.end(), [](const Edge& e) { return e.first < 0 || e.second < 0; });
+    m_numEdges = int(endEdgeVector - m_edges.begin());
+    std::fill(endEdgeVector, m_edges.end(), std::make_pair<int, int>(-1, -1));
+}
+
+void meshkernel::Mesh::Administrate(AdministrationOptions administrationOption)
+{
+    RemoveInvalidNodesAndEdges();
+
+    if (m_nodesRTreeRequiresUpdate && !m_nodesRTree.Empty())
+    {
+        m_nodesRTree.BuildTree(m_nodes);
+        m_nodesRTreeRequiresUpdate = false;
+    }
+
+    if (m_edgesRTreeRequiresUpdate && !m_edgesRTree.Empty())
+    {
+        ComputeEdgesCenters();
+        m_edgesRTree.BuildTree(m_edgesCenters);
+        m_edgesRTreeRequiresUpdate = false;
+    }
+
+    // return if there are no nodes or no edges
+    if (m_numNodes == 0 || m_numEdges == 0)
+    {
+        return;
+    }
+
+    ResizeVectorIfNeeded(int(m_nodes.size()), m_nodesEdges);
+    std::fill(m_nodesEdges.begin(), m_nodesEdges.end(), std::vector<int>(maximumNumberOfEdgesPerNode, 0));
+
+    ResizeVectorIfNeeded(int(m_nodes.size()), m_nodesNumEdges);
+    std::fill(m_nodesNumEdges.begin(), m_nodesNumEdges.end(), 0);
+
+    NodeAdministration();
+
+    for (int n = 0; n < GetNumNodes(); n++)
+    {
+        SortEdgesInCounterClockWiseOrder(n);
+    }
+
+    if (administrationOption == AdministrationOptions::AdministrateMeshEdges)
+    {
+        return;
+    }
+
+    // face administration
+    m_numFaces = 0;
+    ResizeVectorIfNeeded(int(m_edges.size()), m_edgesNumFaces);
+    std::fill(m_edgesNumFaces.begin(), m_edgesNumFaces.end(), 0);
+
+    ResizeVectorIfNeeded(int(m_edges.size()), m_edgesFaces);
+    std::fill(m_edgesFaces.begin(), m_edgesFaces.end(), std::vector<int>(2, -1));
+
+    m_facesNodes.resize(0);
+    m_facesEdges.resize(0);
+    m_facesCircumcenters.resize(0);
+    m_facesMassCenters.resize(0);
+    m_faceArea.resize(0);
+
+    // find faces
+    FindFaces();
+
+    // find mesh circumcenters
+    ComputeFaceCircumcentersMassCentersAndAreas();
+
+    // classify node types
+    ClassifyNodes();
+}
+
+meshkernel::Mesh::Mesh(const CurvilinearGrid& curvilinearGrid, Projections projection)
+{
+    if (curvilinearGrid.m_grid.size() == 0)
+    {
+        throw std::invalid_argument("Mesh::Mesh: The curvilinear grid is empty.");
+    }
+
+    std::vector<Point> nodes(curvilinearGrid.m_grid.size() * curvilinearGrid.m_grid[0].size());
+    std::vector<Edge> edges(curvilinearGrid.m_grid.size() * (curvilinearGrid.m_grid[0].size() - 1) + (curvilinearGrid.m_grid.size() - 1) * curvilinearGrid.m_grid[0].size());
+    std::vector<std::vector<int>> indices(curvilinearGrid.m_grid.size(), std::vector<int>(curvilinearGrid.m_grid[0].size(), intMissingValue));
+
+    int ind = 0;
+    for (int m = 0; m < curvilinearGrid.m_grid.size(); m++)
+    {
+        for (int n = 0; n < curvilinearGrid.m_grid[0].size(); n++)
+        {
+            if (curvilinearGrid.m_grid[m][n].IsValid())
+            {
+                nodes[ind] = curvilinearGrid.m_grid[m][n];
+                indices[m][n] = ind;
+                ind++;
+            }
+        }
+    }
+    nodes.resize(ind);
+
+    ind = 0;
+    for (int m = 0; m < curvilinearGrid.m_grid.size() - 1; m++)
+    {
+        for (int n = 0; n < curvilinearGrid.m_grid[0].size(); n++)
+        {
+            if (indices[m][n] != intMissingValue && indices[m + 1][n] != intMissingValue)
+            {
+                edges[ind].first = indices[m][n];
+                edges[ind].second = indices[m + 1][n];
+                ind++;
+            }
+        }
+    }
+
+    for (int m = 0; m < curvilinearGrid.m_grid.size(); m++)
+    {
+        for (int n = 0; n < curvilinearGrid.m_grid[0].size() - 1; n++)
+        {
+            if (indices[m][n] != intMissingValue && indices[m][n + 1] != intMissingValue)
+            {
+                edges[ind].first = indices[m][n];
+                edges[ind].second = indices[m][n + 1];
+                ind++;
+            }
+        }
+    }
+    edges.resize(ind);
+
+    m_nodesRTreeRequiresUpdate = true;
+    m_edgesRTreeRequiresUpdate = true;
+
+    Set(edges, nodes, projection, AdministrationOptions::AdministrateMeshEdges);
+}
+
+meshkernel::Mesh::Mesh(std::vector<Point>& inputNodes, const Polygons& polygons, Projections projection)
+{
+    m_projection = projection;
+
+    // compute triangulation
+    TriangulationWrapper triangulationWrapper;
+    const auto numPolygonNodes = static_cast<int>(inputNodes.size()); // open polygon
+    const auto numberOfTriangles = static_cast<int>(inputNodes.size()) * 6 + 10;
+    triangulationWrapper.Compute(inputNodes,
+                                 numPolygonNodes,
+                                 TriangulationWrapper::TriangulationOptions::TriangulatePointsAndGenerateFaces,
+                                 0.0,
+                                 numberOfTriangles);
+
+    // For each triangle check
+    // 1. Validity of its internal angles
+    // 2. Is inside the polygon
+    // If so we mark the edges and we add them m_edges
+    std::vector<bool> edgeNodesFlag(triangulationWrapper.m_numEdges, false);
+    for (int i = 0; i < triangulationWrapper.m_numFaces; ++i)
+    {
+        bool goodTriangle = CheckTriangle(triangulationWrapper.m_faceNodes[i], inputNodes);
+
+        if (!goodTriangle)
+        {
+            continue;
+        }
+        Point approximateCenter = (inputNodes[triangulationWrapper.m_faceNodes[i][0]] + inputNodes[triangulationWrapper.m_faceNodes[i][1]] + inputNodes[triangulationWrapper.m_faceNodes[i][2]]) * oneThird;
+
+        bool isTriangleInPolygon = polygons.IsPointInPolygon(approximateCenter, 0);
+        if (!isTriangleInPolygon)
+        {
+            continue;
+        }
+
+        // mark all edges of this triangle as good ones
+        for (int j = 0; j < 3; ++j)
+        {
+            edgeNodesFlag[triangulationWrapper.m_faceEdges[i][j]] = true;
+        }
+    }
+
+    // now add all points and all valid edges
+    m_nodes = inputNodes;
+    int validEdgesCount = 0;
+    for (int i = 0; i < triangulationWrapper.m_numEdges; ++i)
+    {
+        if (!edgeNodesFlag[i])
+            continue;
+        validEdgesCount++;
+    }
+
+    std::vector<Edge> edges(validEdgesCount);
+    validEdgesCount = 0;
+    for (int i = 0; i < triangulationWrapper.m_numEdges; ++i)
+    {
+        if (!edgeNodesFlag[i])
+            continue;
+
+        edges[validEdgesCount].first = std::abs(triangulationWrapper.m_edgeNodes[i][0]);
+        edges[validEdgesCount].second = triangulationWrapper.m_edgeNodes[i][1];
+        validEdgesCount++;
+    }
+
+    m_nodesRTreeRequiresUpdate = true;
+    m_edgesRTreeRequiresUpdate = true;
+
+    Set(edges, inputNodes, projection, AdministrationOptions::AdministrateMeshEdges);
+}
+
+bool meshkernel::Mesh::CheckTriangle(const std::vector<int>& faceNodes, const std::vector<Point>& nodes) const
+{
+    // Used for triangular grids
+    constexpr double triangleMinimumAngle = 5.0;
+    constexpr double triangleMaximumAngle = 150.0;
+
+    double phiMin = 1e3;
+    double phiMax = 0.0;
+
+    static std::array<std::array<int, 3>, 3> nodePermutations{{{2, 0, 1}, {0, 1, 2}, {1, 2, 0}}};
+
+    for (int i = 0; i < faceNodes.size(); ++i)
+    {
+        Point x0 = nodes[faceNodes[nodePermutations[i][0]]];
+        Point x1 = nodes[faceNodes[nodePermutations[i][1]]];
+        Point x2 = nodes[faceNodes[nodePermutations[i][2]]];
+
+        const auto cosphi = NormalizedInnerProductTwoSegments(x1, x0, x1, x2, m_projection);
+        const auto phi = std::acos(std::min(std::max(cosphi, -1.0), 1.0)) * raddeg_hp;
+        phiMin = std::min(phiMin, phi);
+        phiMax = std::max(phiMax, phi);
+        if (phi < triangleMinimumAngle || phi > triangleMaximumAngle)
+        {
+            return false;
+        }
+    }
+    return true;
+}
+
+void meshkernel::Mesh::SetFlatCopies(AdministrationOptions administrationOption)
+{
+    Administrate(administrationOption);
+
+    m_nodex.resize(GetNumNodes());
+    m_nodey.resize(GetNumNodes());
+    m_nodez.resize(GetNumNodes());
+    for (int n = 0; n < GetNumNodes(); n++)
+    {
+        m_nodex[n] = m_nodes[n].x;
+        m_nodey[n] = m_nodes[n].y;
+        m_nodez[n] = 0.0;
+    }
+
+    int edgeIndex = 0;
+    m_edgeNodes.resize(GetNumEdges() * 2);
+    for (int e = 0; e < GetNumEdges(); e++)
+    {
+        m_edgeNodes[edgeIndex] = m_edges[e].first;
+        edgeIndex++;
+        m_edgeNodes[edgeIndex] = m_edges[e].second;
+        edgeIndex++;
+    }
+
+    int faceIndex = 0;
+    m_faceNodes.resize(GetNumFaces() * maximumNumberOfNodesPerFace, intMissingValue);
+    m_facesCircumcentersx.resize(GetNumFaces());
+    m_facesCircumcentersy.resize(GetNumFaces());
+    m_facesCircumcentersz.resize(GetNumFaces());
+    for (int f = 0; f < GetNumFaces(); f++)
+    {
+        for (int n = 0; n < maximumNumberOfNodesPerFace; ++n)
+        {
+            if (n < m_facesNodes[f].size())
+            {
+                m_faceNodes[faceIndex] = m_facesNodes[f][n];
+            }
+            faceIndex++;
+        }
+        m_facesCircumcentersx[f] = m_facesCircumcenters[f].x;
+        m_facesCircumcentersy[f] = m_facesCircumcenters[f].y;
+        m_facesCircumcentersz[f] = 0.0;
+    }
+
+    //we always need to provide pointers to not empty memory
+    if (m_nodex.empty())
+    {
+        m_nodex.resize(1);
+    }
+    if (m_nodey.empty())
+    {
+        m_nodey.resize(1);
+    }
+    if (m_nodez.empty())
+    {
+        m_nodez.resize(1);
+    }
+    if (m_edgeNodes.empty())
+    {
+        m_edgeNodes.resize(1);
+    }
+    if (m_faceNodes.empty())
+    {
+        m_faceNodes.resize(1, intMissingValue);
+    }
+    if (m_facesCircumcentersx.empty())
+    {
+        m_facesCircumcentersx.resize(1);
+    }
+    if (m_facesCircumcentersy.empty())
+    {
+        m_facesCircumcentersy.resize(1);
+    }
+    if (m_facesCircumcentersz.empty())
+    {
+        m_facesCircumcentersz.resize(1);
+    }
+}
+
+void meshkernel::Mesh::NodeAdministration()
+{
+    // assume no duplicated links
+    for (int e = 0; e < GetNumEdges(); e++)
+    {
+        const auto firstNode = m_edges[e].first;
+        const auto secondNode = m_edges[e].second;
+
+        if (firstNode < 0 || secondNode < 0)
+        {
+            continue;
+        }
+
+        if (m_nodesNumEdges[firstNode] >= maximumNumberOfEdgesPerNode || m_nodesNumEdges[secondNode] >= maximumNumberOfEdgesPerNode)
+        {
+            continue;
+        }
+
+        // Search for previously connected edges
+        bool alreadyAddedEdge = false;
+        for (int i = 0; i < m_nodesNumEdges[firstNode]; ++i)
+        {
+            auto currentEdge = m_edges[m_nodesEdges[firstNode][i]];
+            if (currentEdge.first == secondNode || currentEdge.second == secondNode)
+            {
+                alreadyAddedEdge = true;
+                break;
+            }
+        }
+        if (!alreadyAddedEdge)
+        {
+            m_nodesEdges[firstNode][m_nodesNumEdges[firstNode]] = e;
+            m_nodesNumEdges[firstNode]++;
+        }
+
+        // Search for previously connected edges
+        alreadyAddedEdge = false;
+        for (int i = 0; i < m_nodesNumEdges[secondNode]; ++i)
+        {
+            auto currentEdge = m_edges[m_nodesEdges[secondNode][i]];
+            if (currentEdge.first == firstNode || currentEdge.second == firstNode)
+            {
+                alreadyAddedEdge = true;
+                break;
+            }
+        }
+        if (!alreadyAddedEdge)
+        {
+            m_nodesEdges[secondNode][m_nodesNumEdges[secondNode]] = e;
+            m_nodesNumEdges[secondNode]++;
+        }
+    }
+
+    // resize
+    for (auto n = 0; n < GetNumNodes(); n++)
+    {
+        m_nodesEdges[n].resize(m_nodesNumEdges[n]);
+    }
+};
+
+void meshkernel::Mesh::SortEdgesInCounterClockWiseOrder(int node)
+{
+    if (!m_nodes[node].IsValid())
+    {
+        throw std::invalid_argument("Mesh::SortEdgesInCounterClockWiseOrder: Invalid nodes.");
+    }
+
+    double phi0 = 0.0;
+    double phi;
+    m_edgeAngles.resize(meshkernel::maximumNumberOfEdgesPerNode);
+    std::fill(m_edgeAngles.begin(), m_edgeAngles.end(), 0.0);
+    for (auto edgeIndex = 0; edgeIndex < m_nodesNumEdges[node]; edgeIndex++)
+    {
+
+        auto firstNode = m_edges[m_nodesEdges[node][edgeIndex]].first;
+        auto secondNode = m_edges[m_nodesEdges[node][edgeIndex]].second;
+        if (firstNode < 0 || secondNode < 0)
+        {
+            continue;
+        }
+
+        if (secondNode == node)
+        {
+            secondNode = firstNode;
+            firstNode = node;
+        }
+
+        double deltaX = GetDx(m_nodes[secondNode], m_nodes[firstNode], m_projection);
+        double deltaY = GetDy(m_nodes[secondNode], m_nodes[firstNode], m_projection);
+        if (abs(deltaX) < minimumDeltaCoordinate && abs(deltaY) < minimumDeltaCoordinate)
+        {
+            if (deltaY < 0.0)
+            {
+                phi = -M_PI / 2.0;
+            }
+            else
+            {
+                phi = M_PI / 2.0;
+            }
+        }
+        else
+        {
+            phi = atan2(deltaY, deltaX);
+        }
+
+        if (edgeIndex == 0)
+        {
+            phi0 = phi;
+        }
+
+        m_edgeAngles[edgeIndex] = phi - phi0;
+        if (m_edgeAngles[edgeIndex] < 0.0)
+        {
+            m_edgeAngles[edgeIndex] = m_edgeAngles[edgeIndex] + 2.0 * M_PI;
+        }
+    }
+
+    // Performing sorting
+    std::vector<std::size_t> indexes(m_nodesNumEdges[node]);
+    std::vector<int> edgeNodeCopy{m_nodesEdges[node]};
+    iota(indexes.begin(), indexes.end(), 0);
+    sort(indexes.begin(), indexes.end(), [&](std::size_t i1, std::size_t i2) { return m_edgeAngles[i1] < m_edgeAngles[i2]; });
+
+    for (std::size_t edgeIndex = 0; edgeIndex < m_nodesNumEdges[node]; edgeIndex++)
+    {
+        m_nodesEdges[node][edgeIndex] = edgeNodeCopy[indexes[edgeIndex]];
+    }
+}
+
+void meshkernel::Mesh::FindFacesRecursive(int startingNode,
+                                          int node,
+                                          int index,
+                                          int previousEdge,
+                                          std::vector<int>& edges,
+                                          std::vector<int>& nodes,
+                                          std::vector<int>& sortedEdgesFaces,
+                                          std::vector<int>& sortedNodes)
+{
+    // The selected edge does not exist.
+    // TODO: It would make to throw an exception here, but then the test cases fail
+    if (index >= edges.size())
+        return;
+
+    if (m_edges[previousEdge].first < 0 || m_edges[previousEdge].second < 0)
+        throw std::invalid_argument("Mesh::FindFacesRecursive: The selected edge is invalid. This should not happen since all invalid edges should have been cleaned up.");
+
+    // Check if the faces are already found
+    if (m_edgesNumFaces[previousEdge] >= 2)
+        return;
+
+    edges[index] = previousEdge;
+    nodes[index] = node;
+    const int otherNode = m_edges[previousEdge].first + m_edges[previousEdge].second - node;
+
+    // enclosure found
+    if (otherNode == startingNode && index == edges.size() - 1)
+    {
+        sortedNodes = nodes;
+        std::sort(sortedNodes.begin(), sortedNodes.end());
+        for (int n = 0; n < sortedNodes.size() - 1; n++)
+        {
+            if (sortedNodes[n + 1] == sortedNodes[n])
+            {
+                return;
+            }
+        }
+
+        // we need to add a face when at least one edge has no faces
+        bool oneEdgeHasNoFace = false;
+        for (const auto& edge : edges)
+        {
+            if (m_edgesNumFaces[edge] == 0)
+            {
+                oneEdgeHasNoFace = true;
+                break;
+            }
+        }
+
+        // check if least one edge has no face
+        if (!oneEdgeHasNoFace)
+        {
+            // is an internal face only if all edges have a different face
+            for (int ee = 0; ee < edges.size(); ee++)
+            {
+                sortedEdgesFaces[ee] = m_edgesFaces[edges[ee]][0];
+            }
+            std::sort(sortedEdgesFaces.begin(), sortedEdgesFaces.end());
+            for (int n = 0; n < sortedEdgesFaces.size() - 1; n++)
+            {
+                if (sortedEdgesFaces[n + 1] == sortedEdgesFaces[n])
+                    return;
+            }
+        }
+
+        // increase m_edgesNumFaces
+        m_numFaces += 1;
+        for (const auto& edge : edges)
+        {
+            m_edgesNumFaces[edge] += 1;
+            const int numFace = m_edgesNumFaces[edge];
+            m_edgesFaces[edge][numFace - 1] = m_numFaces - 1;
+        }
+
+        // store the result
+        m_facesNodes.push_back(nodes);
+        m_facesEdges.push_back(edges);
+        return;
+    }
+
+    int edgeIndexOtherNode = 0;
+    for (int e = 0; e < m_nodesNumEdges[otherNode]; e++)
+    {
+        if (m_nodesEdges[otherNode][e] == previousEdge)
+        {
+            edgeIndexOtherNode = e;
+            break;
+        }
+    }
+
+    edgeIndexOtherNode = edgeIndexOtherNode - 1;
+    if (edgeIndexOtherNode < 0)
+    {
+        edgeIndexOtherNode = edgeIndexOtherNode + m_nodesNumEdges[otherNode];
+    }
+    if (edgeIndexOtherNode > m_nodesNumEdges[otherNode] - 1)
+    {
+        edgeIndexOtherNode = edgeIndexOtherNode - m_nodesNumEdges[otherNode];
+    }
+
+    const int edge = m_nodesEdges[otherNode][edgeIndexOtherNode];
+    FindFacesRecursive(startingNode, otherNode, index + 1, edge, edges, nodes, sortedEdgesFaces, sortedNodes);
+    return;
+}
+
+void meshkernel::Mesh::FindFaces()
+{
+    for (int numEdgesPerFace = 3; numEdgesPerFace <= maximumNumberOfEdgesPerFace; numEdgesPerFace++)
+    {
+        std::vector<int> edges(numEdgesPerFace);
+        std::vector<int> nodes(numEdgesPerFace);
+        std::vector<int> sortedEdgesFaces(numEdgesPerFace);
+        std::vector<int> sortedNodes(numEdgesPerFace);
+        for (int n = 0; n < GetNumNodes(); n++)
+        {
+            if (!m_nodes[n].IsValid())
+                continue;
+
+            for (int e = 0; e < m_nodesNumEdges[n]; e++)
+            {
+                FindFacesRecursive(n, n, 0, m_nodesEdges[n][e], edges, nodes, sortedEdgesFaces, sortedNodes);
+            }
+        }
+    }
+
+    m_numFacesNodes.resize(m_numFaces);
+    for (int f = 0; f < m_numFaces; ++f)
+    {
+        m_numFacesNodes[f] = int(m_facesNodes[f].size());
+    }
+}
+
+void meshkernel::Mesh::ComputeFaceCircumcentersMassCentersAndAreas()
+{
+    m_facesCircumcenters.resize(GetNumFaces());
+    m_faceArea.resize(GetNumFaces());
+    m_facesMassCenters.resize(GetNumFaces());
+
+    std::vector<Point> middlePointsCache(maximumNumberOfNodesPerFace);
+    std::vector<Point> normalsCache(maximumNumberOfNodesPerFace);
+    std::vector<int> numEdgeFacesCache(maximumNumberOfEdgesPerFace);
+    m_polygonNodesCache.resize(maximumNumberOfNodesPerFace + 1);
+    for (int f = 0; f < GetNumFaces(); f++)
+    {
+        //need to account for spherical coordinates. Build a polygon around a face
+        int numPolygonPoints;
+        FaceClosedPolygon(f, m_polygonNodesCache, numPolygonPoints);
+
+        auto numberOfFaceNodes = GetNumFaceEdges(f);
+        double area;
+        Point centerOfMass;
+        FaceAreaAndCenterOfMass(m_polygonNodesCache, numberOfFaceNodes, m_projection, area, centerOfMass);
+
+        m_faceArea[f] = area;
+        m_facesMassCenters[f] = centerOfMass;
+
+        int numberOfInteriorEdges = 0;
+        for (int n = 0; n < numberOfFaceNodes; n++)
+        {
+            if (m_edgesNumFaces[m_facesEdges[f][n]] == 2)
+            {
+                numberOfInteriorEdges += 1;
+            }
+        }
+        if (numberOfInteriorEdges == 0)
+        {
+            m_facesCircumcenters[f] = centerOfMass;
+            continue;
+        }
+
+        for (int n = 0; n < numberOfFaceNodes; n++)
+        {
+            numEdgeFacesCache[n] = m_edgesNumFaces[m_facesEdges[f][n]];
+        }
+
+        m_facesCircumcenters[f] = ComputeFaceCircumenter(m_polygonNodesCache,
+                                                         middlePointsCache,
+                                                         normalsCache,
+                                                         numberOfFaceNodes,
+                                                         numEdgeFacesCache,
+                                                         weightCircumCenter);
+    }
+}
+
+void meshkernel::Mesh::ClassifyNodes()
+{
+    m_nodesTypes.resize(GetNumNodes(), 0);
+    std::fill(m_nodesTypes.begin(), m_nodesTypes.end(), 0);
+
+    // threshold for corner points
+    const double cornerCosine = 0.25;
+
+    for (int e = 0; e < GetNumEdges(); e++)
+    {
+        const auto firstNode = m_edges[e].first;
+        const auto secondNode = m_edges[e].second;
+
+        if (firstNode < 0 || secondNode < 0)
+        {
+            continue;
+        }
+
+        if (m_nodesTypes[firstNode] == -1 || m_nodesTypes[secondNode] == -1)
+        {
+            continue;
+        }
+
+        if (m_edgesNumFaces[e] == 0)
+        {
+            m_nodesTypes[firstNode] = -1;
+            m_nodesTypes[secondNode] = -1;
+        }
+        else if (m_edgesNumFaces[e] == 1)
+        {
+            m_nodesTypes[firstNode] += 1;
+            m_nodesTypes[secondNode] += 1;
+        }
+    }
+
+    for (int n = 0; n < GetNumNodes(); n++)
+    {
+        if (m_nodesTypes[n] == 1 || m_nodesTypes[n] == 2)
+        {
+            if (m_nodesNumEdges[n] == 2)
+            {
+                //corner point
+                m_nodesTypes[n] = 3;
+            }
+            else
+            {
+                int firstNode = 0;
+                int secondNode = 0;
+                for (int i = 0; i < m_nodesNumEdges[n]; i++)
+                {
+                    const int edgeIndex = m_nodesEdges[n][i];
+                    if (m_edgesNumFaces[edgeIndex] == 1)
+                    {
+                        if (firstNode == 0)
+                        {
+                            firstNode = m_edges[edgeIndex].first + m_edges[edgeIndex].second - n;
+                        }
+                        else
+                        {
+                            secondNode = m_edges[edgeIndex].first + m_edges[edgeIndex].second - n;
+                        }
+                    }
+                }
+
+                // point at the border
+                m_nodesTypes[n] = 2;
+                if (firstNode >= 0 && secondNode >= 0)
+                {
+                    double cosPhi =
+                        NormalizedInnerProductTwoSegments(m_nodes[n], m_nodes[firstNode], m_nodes[n], m_nodes[secondNode], m_projection);
+
+                    // void angle
+                    if (cosPhi > -cornerCosine)
+                    {
+                        m_nodesTypes[n] = 3;
+                    }
+                }
+            }
+        }
+        else if (m_nodesTypes[n] > 2)
+        {
+            // corner point
+            m_nodesTypes[n] = 3;
+        }
+        else if (m_nodesTypes[n] != -1)
+        {
+            //internal node
+            m_nodesTypes[n] = 1;
+        }
+
+        if (m_nodesNumEdges[n] < 2)
+        {
+            //hanging node
+            m_nodesTypes[n] = -1;
+        }
+    }
+}
+
+void meshkernel::Mesh::MakeMesh(const meshkernelapi::MakeGridParametersNative& makeGridParametersNative, const Polygons& polygons)
+{
+    CurvilinearGrid CurvilinearGrid;
+    m_projection = polygons.m_projection;
+    if (makeGridParametersNative.GridType == 0)
+    {
+        // regular grid
+        int numM = makeGridParametersNative.NumberOfColumns + 1;
+        int numN = makeGridParametersNative.NumberOfRows + 1;
+        double XGridBlockSize = makeGridParametersNative.XGridBlockSize;
+        double YGridBlockSize = makeGridParametersNative.YGridBlockSize;
+        double cosineAngle = std::cos(makeGridParametersNative.GridAngle * degrad_hp);
+        double sinAngle = std::sin(makeGridParametersNative.GridAngle * degrad_hp);
+        double OriginXCoordinate = makeGridParametersNative.OriginXCoordinate;
+        double OriginYCoordinate = makeGridParametersNative.OriginYCoordinate;
+
+        // in case a polygon is there, re-compute parameters
+        if (polygons.m_numNodes >= 3)
+        {
+            Point referencePoint{doubleMissingValue, doubleMissingValue};
+            // rectangular grid in polygon
+            for (int i = 0; i < polygons.m_numNodes; ++i)
+            {
+                if (polygons.m_nodes[i].IsValid())
+                {
+                    referencePoint = polygons.m_nodes[i];
+                    break;
+                }
+            }
+
+            // get polygon min/max in rotated (xi,eta) coordinates
+            double xmin = std::numeric_limits<double>::max();
+            double xmax = -xmin;
+            double etamin = std::numeric_limits<double>::max();
+            double etamax = -etamin;
+            for (int i = 0; i < polygons.m_numNodes; ++i)
+            {
+                if (polygons.m_nodes[i].IsValid())
+                {
+                    double dx = GetDx(referencePoint, polygons.m_nodes[i], m_projection);
+                    double dy = GetDy(referencePoint, polygons.m_nodes[i], m_projection);
+                    double xi = dx * cosineAngle + dy * sinAngle;
+                    double eta = -dx * sinAngle + dy * cosineAngle;
+                    xmin = std::min(xmin, xi);
+                    xmax = std::max(xmax, xi);
+                    etamin = std::min(etamin, eta);
+                    etamax = std::max(etamax, eta);
+                }
+            }
+
+            double xShift = xmin * cosineAngle - etamin * sinAngle;
+            double yShift = xmin * sinAngle + etamin * cosineAngle;
+            if (m_projection == Projections::spherical)
+            {
+                xShift = xShift / earth_radius * raddeg_hp;
+                yShift = yShift / (earth_radius * std::cos(referencePoint.y * degrad_hp)) * raddeg_hp;
+            }
+
+            OriginXCoordinate = referencePoint.x + xShift;
+            OriginYCoordinate = referencePoint.y + yShift;
+            numN = int(std::ceil((etamax - etamin) / XGridBlockSize) + 1);
+            numM = int(std::ceil((xmax - xmin) / YGridBlockSize) + 1);
+        }
+
+        CurvilinearGrid.Set(numN, numM);
+        for (int n = 0; n < numN; ++n)
+        {
+            for (int m = 0; m < numM; ++m)
+            {
+                double newPointXCoordinate = OriginXCoordinate + m * XGridBlockSize * cosineAngle - n * YGridBlockSize * sinAngle;
+                double newPointYCoordinate = OriginYCoordinate + m * XGridBlockSize * sinAngle + n * YGridBlockSize * cosineAngle;
+                if (m_projection == Projections::spherical && n > 0)
+                {
+                    newPointYCoordinate = XGridBlockSize * cos(degrad_hp * CurvilinearGrid.m_grid[n - 1][m].y);
+                }
+                CurvilinearGrid.m_grid[n][m] = {newPointXCoordinate, newPointYCoordinate};
+            }
+        }
+
+        // in case a polygon is there, remove nodes outside
+        if (polygons.m_numNodes >= 3)
+        {
+            std::vector<std::vector<bool>> nodeBasedMask(numN, std::vector<bool>(numM, false));
+            std::vector<std::vector<bool>> faceBasedMask(numN - 1, std::vector<bool>(numM - 1, false));
+            // mark points inside a polygon
+            for (int n = 0; n < numN; ++n)
+            {
+                for (int m = 0; m < numM; ++m)
+                {
+                    bool isInPolygon = polygons.IsPointInPolygon(CurvilinearGrid.m_grid[n][m], 0);
+                    if (isInPolygon)
+                    {
+                        nodeBasedMask[n][m] = true;
+                    }
+                }
+            }
+
+            // mark faces when at least one node is inside
+            for (int n = 0; n < numN - 1; ++n)
+            {
+                for (int m = 0; m < numM - 1; ++m)
+                {
+                    if (nodeBasedMask[n][m] || nodeBasedMask[n + 1][m] || nodeBasedMask[n][m + 1] || nodeBasedMask[n + 1][m + 1])
+                    {
+                        faceBasedMask[n][m] = true;
+                    }
+                }
+            }
+
+            //mark nodes that are member of a cell inside the polygon(s)
+            for (int n = 0; n < numN - 1; ++n)
+            {
+                for (int m = 0; m < numM - 1; ++m)
+                {
+                    if (faceBasedMask[n][m])
+                    {
+                        nodeBasedMask[n][m] = true;
+                        nodeBasedMask[n + 1][m] = true;
+                        nodeBasedMask[n][m + 1] = true;
+                        nodeBasedMask[n + 1][m + 1] = true;
+                    }
+                }
+            }
+
+            // mark points inside a polygon
+            for (int n = 0; n < numN; ++n)
+            {
+                for (int m = 0; m < numM; ++m)
+                {
+                    if (!nodeBasedMask[n][m])
+                    {
+                        CurvilinearGrid.m_grid[n][m].x = doubleMissingValue;
+                        CurvilinearGrid.m_grid[n][m].y = doubleMissingValue;
+                    }
+                }
+            }
+        }
+    }
+
+    // Assign mesh
+    *this = Mesh(CurvilinearGrid, m_projection);
+
+    m_nodesRTreeRequiresUpdate = true;
+    m_edgesRTreeRequiresUpdate = true;
+
+    Administrate(AdministrationOptions::AdministrateMeshEdges);
+}
+
+void meshkernel::Mesh::MergeNodesInPolygon(const Polygons& polygon)
+{
+    // first filter the nodes in polygon
+    std::vector<Point> filteredNodes(GetNumNodes());
+    std::vector<int> originalNodeIndices(GetNumNodes(), -1);
+    int index = 0;
+    for (int i = 0; i < GetNumNodes(); i++)
+    {
+        bool inPolygon = polygon.IsPointInPolygon(m_nodes[i], 0);
+        if (inPolygon)
+        {
+            filteredNodes[index] = m_nodes[i];
+            originalNodeIndices[index] = i;
+            index++;
+        }
+    }
+    filteredNodes.resize(index);
+
+    // Update the R-Tree of the mesh nodes
+    SpatialTrees::RTree nodesRtree;
+    nodesRtree.BuildTree(filteredNodes);
+
+    // merge the closest nodes
+    for (int i = 0; i < filteredNodes.size(); i++)
+    {
+        nodesRtree.NearestNeighboursOnSquaredDistance(filteredNodes[i], mergingDistanceSquared);
+
+        const auto resultSize = nodesRtree.GetQueryResultSize();
+        if (resultSize > 1)
+        {
+            for (int j = 0; j < nodesRtree.GetQueryResultSize(); j++)
+            {
+                auto nodeIndexInFilteredNodes = nodesRtree.GetQuerySampleIndex(j);
+                if (nodeIndexInFilteredNodes != i)
+                {
+                    MergeTwoNodes(originalNodeIndices[i], originalNodeIndices[nodeIndexInFilteredNodes]);
+                    nodesRtree.RemoveNode(i);
+                }
+            }
+        }
+    }
+
+    Administrate(AdministrationOptions::AdministrateMeshEdges);
+}
+
+void meshkernel::Mesh::MergeTwoNodes(int firstNodeIndex, int secondNodeIndex)
+{
+    if (firstNodeIndex >= GetNumNodes() || secondNodeIndex >= GetNumNodes())
+    {
+        throw std::invalid_argument("Mesh::MergeTwoNodes: Either the first or the second node-index is invalid.");
+    }
+
+    int edgeIndex;
+    FindEdge(firstNodeIndex, secondNodeIndex, edgeIndex);
+    if (edgeIndex >= 0)
+    {
+        m_edges[edgeIndex].first = -1;
+        m_edges[edgeIndex].second = -1;
+    }
+
+    // check if there is another edge starting at firstEdgeOtherNode and ending at secondNode
+    for (auto n = 0; n < m_nodesNumEdges[firstNodeIndex]; n++)
+    {
+        auto firstEdgeIndex = m_nodesEdges[firstNodeIndex][n];
+        auto firstEdge = m_edges[firstEdgeIndex];
+        auto firstEdgeOtherNode = firstEdge.first + firstEdge.second - firstNodeIndex;
+        if (firstEdgeOtherNode >= 0 && firstEdgeOtherNode != secondNodeIndex)
+        {
+            for (int nn = 0; nn < m_nodesNumEdges[firstEdgeOtherNode]; nn++)
+            {
+                auto secondEdgeIndex = m_nodesEdges[firstEdgeOtherNode][nn];
+                auto secondEdge = m_edges[secondEdgeIndex];
+                auto secondNodeSecondEdge = secondEdge.first + secondEdge.second - firstEdgeOtherNode;
+                if (secondNodeSecondEdge == secondNodeIndex)
+                {
+                    m_edges[secondEdgeIndex].first = -1;
+                    m_edges[secondEdgeIndex].second = -1;
+                }
+            }
+        }
+    }
+
+    // add all valid edges starting at secondNode
+    std::vector<int> secondNodeEdges(maximumNumberOfEdgesPerNode, -1);
+    int numSecondNodeEdges = 0;
+    for (auto n = 0; n < m_nodesNumEdges[secondNodeIndex]; n++)
+    {
+        edgeIndex = m_nodesEdges[secondNodeIndex][n];
+        if (m_edges[edgeIndex].first >= 0)
+        {
+            secondNodeEdges[numSecondNodeEdges] = edgeIndex;
+            numSecondNodeEdges++;
+        }
+    }
+
+    // add all valid edges starting at firstNode are assigned to the second node
+    for (auto n = 0; n < m_nodesNumEdges[firstNodeIndex]; n++)
+    {
+        edgeIndex = m_nodesEdges[firstNodeIndex][n];
+        if (m_edges[edgeIndex].first >= 0)
+        {
+            secondNodeEdges[numSecondNodeEdges] = edgeIndex;
+            if (m_edges[edgeIndex].first == firstNodeIndex)
+            {
+                m_edges[edgeIndex].first = secondNodeIndex;
+            }
+            if (m_edges[edgeIndex].second == firstNodeIndex)
+            {
+                m_edges[edgeIndex].second = secondNodeIndex;
+            }
+            numSecondNodeEdges++;
+        }
+    }
+
+    // re-assign edges to second node
+    m_nodesEdges[secondNodeIndex] = std::vector<int>(secondNodeEdges.begin(), secondNodeEdges.begin() + numSecondNodeEdges);
+    m_nodesNumEdges[secondNodeIndex] = numSecondNodeEdges;
+
+    // remove edges to first node
+    m_nodesEdges[firstNodeIndex] = std::vector<int>(0);
+    m_nodesNumEdges[firstNodeIndex] = 0;
+    m_nodes[firstNodeIndex] = {doubleMissingValue, doubleMissingValue};
+
+    m_nodesRTreeRequiresUpdate = true;
+    m_edgesRTreeRequiresUpdate = true;
+}
+
+void meshkernel::Mesh::ConnectNodes(int startNode, int endNode, int& newEdgeIndex)
+{
+    int edgeIndex;
+    FindEdge(startNode, endNode, edgeIndex);
+
+    // The nodes are already connected
+    if (edgeIndex >= 0)
+        return;
+
+    // increment the edges container
+    newEdgeIndex = GetNumEdges();
+    ResizeVectorIfNeeded(newEdgeIndex + 1, m_edges, std::make_pair(intMissingValue, intMissingValue));
+    m_edges[newEdgeIndex].first = startNode;
+    m_edges[newEdgeIndex].second = endNode;
+    m_numEdges++;
+
+    m_edgesRTreeRequiresUpdate = true;
+}
+
+void meshkernel::Mesh::InsertNode(const Point& newPoint, int& newNodeIndex, bool updateRTree)
+{
+    int newSize = GetNumNodes() + 1;
+    newNodeIndex = GetNumNodes();
+
+    ResizeVectorIfNeeded(newSize, m_nodes);
+    ResizeVectorIfNeeded(newSize, m_nodeMask);
+    ResizeVectorIfNeeded(newSize, m_nodesNumEdges);
+    ResizeVectorIfNeeded(newSize, m_nodesEdges);
+    m_numNodes++;
+
+    m_nodes[newNodeIndex] = newPoint;
+    m_nodeMask[newNodeIndex] = newNodeIndex;
+    m_nodesNumEdges[newNodeIndex] = 0;
+
+    m_nodesRTreeRequiresUpdate = true;
+}
+
+void meshkernel::Mesh::DeleteNode(int nodeIndex)
+{
+    if (nodeIndex >= GetNumNodes())
+    {
+        throw std::invalid_argument("Mesh::DeleteNode: The index of the node to be deleted does not exist.");
+    }
+
+    for (int e = 0; e < m_nodesNumEdges[nodeIndex]; e++)
+    {
+        auto edgeIndex = m_nodesEdges[nodeIndex][e];
+        DeleteEdge(edgeIndex);
+    }
+    m_nodes[nodeIndex] = {doubleMissingValue, doubleMissingValue};
+    m_numNodes--;
+
+    m_nodesRTreeRequiresUpdate = true;
+}
+
+void meshkernel::Mesh::DeleteEdge(int edgeIndex)
+{
+    if (edgeIndex < 0)
+    {
+        throw std::invalid_argument("Mesh::DeleteEdge: The index of the edge to be deleted does not exist.");
+    }
+
+    m_edges[edgeIndex].first = intMissingValue;
+    m_edges[edgeIndex].second = intMissingValue;
+
+    m_edgesRTreeRequiresUpdate = true;
+}
+
+void meshkernel::Mesh::FaceClosedPolygon(int faceIndex, std::vector<Point>& polygonNodesCache, int& numClosedPolygonNodes) const
+{
+    auto numFaceNodes = GetNumFaceEdges(faceIndex);
+    if (polygonNodesCache.size() < numFaceNodes + 1)
+    {
+        polygonNodesCache.resize(numFaceNodes + 1);
+    }
+
+    for (int n = 0; n < numFaceNodes; n++)
+    {
+        polygonNodesCache[n] = m_nodes[m_facesNodes[faceIndex][n]];
+    }
+    polygonNodesCache[numFaceNodes] = polygonNodesCache[0];
+
+    numClosedPolygonNodes = numFaceNodes + 1;
+}
+
+void meshkernel::Mesh::FaceClosedPolygon(int faceIndex,
+                                         std::vector<Point>& polygonNodesCache,
+                                         std::vector<int>& localNodeIndicesCache,
+                                         std::vector<int>& edgeIndicesCache,
+                                         int& numClosedPolygonNodes) const
+{
+    auto numFaceNodes = GetNumFaceEdges(faceIndex);
+    polygonNodesCache.reserve(numFaceNodes + 1);
+    polygonNodesCache.clear();
+    localNodeIndicesCache.reserve(numFaceNodes + 1);
+    localNodeIndicesCache.clear();
+    edgeIndicesCache.reserve(numFaceNodes + 1);
+    edgeIndicesCache.clear();
+
+    for (int n = 0; n < numFaceNodes; n++)
+    {
+        polygonNodesCache.push_back(m_nodes[m_facesNodes[faceIndex][n]]);
+        localNodeIndicesCache.push_back(n);
+        edgeIndicesCache.push_back(m_facesEdges[faceIndex][n]);
+    }
+    polygonNodesCache.push_back(polygonNodesCache[0]);
+    localNodeIndicesCache.push_back(0);
+    edgeIndicesCache.push_back(m_facesEdges[faceIndex][0]);
+    numClosedPolygonNodes = numFaceNodes + 1;
+}
+
+void meshkernel::Mesh::MaskNodesInPolygons(const Polygons& polygon, bool inside)
+{
+    std::fill(m_nodeMask.begin(), m_nodeMask.end(), 0);
+    for (int i = 0; i < GetNumNodes(); ++i)
+    {
+        bool isInPolygon = polygon.IsPointInPolygons(m_nodes[i]);
+        if (!inside)
+        {
+            isInPolygon = !isInPolygon;
+        }
+        m_nodeMask[i] = 0;
+        if (isInPolygon)
+        {
+            m_nodeMask[i] = 1;
+        }
+    }
+}
+
+void meshkernel::Mesh::ComputeEdgeLengths()
+{
+    auto const numEdges = GetNumEdges();
+    m_edgeLengths.resize(numEdges, doubleMissingValue);
+    for (int e = 0; e < numEdges; e++)
+    {
+        auto const first = m_edges[e].first;
+        auto const second = m_edges[e].second;
+        m_edgeLengths[e] = Distance(m_nodes[first], m_nodes[second], m_projection);
+    }
+}
+
+void meshkernel::Mesh::ComputeEdgesCenters()
+{
+    ComputeEdgeCenters(GetNumEdges(), m_nodes, m_edges, m_edgesCenters);
+}
+
+bool meshkernel::Mesh::IsFullFaceNotInPolygon(int faceIndex) const
+{
+    for (int n = 0; n < GetNumFaceEdges(faceIndex); n++)
+    {
+        if (m_nodeMask[m_facesNodes[faceIndex][n]] != 1)
+        {
+            return true;
+        }
+    }
+    return false;
+}
+
+bool meshkernel::Mesh::FindCommonNode(int firstEdgeIndex, int secondEdgeIndex, int& node) const
+{
+    auto firstEdgeFirstNode = m_edges[firstEdgeIndex].first;
+    auto firstEdgeEdgeSecondNode = m_edges[firstEdgeIndex].second;
+
+    auto secondEdgeFirstNode = m_edges[secondEdgeIndex].first;
+    auto secondEdgeSecondNode = m_edges[secondEdgeIndex].second;
+
+    if (firstEdgeFirstNode < 0 || firstEdgeEdgeSecondNode < 0 || secondEdgeFirstNode < 0 || secondEdgeSecondNode < 0)
+    {
+        throw std::invalid_argument("Mesh::FindCommonNode: At least one of the given edges is invalid.");
+    }
+
+    if (firstEdgeFirstNode == secondEdgeFirstNode || firstEdgeFirstNode == secondEdgeSecondNode)
+    {
+        node = firstEdgeFirstNode;
+        return true;
+    }
+    else if (firstEdgeEdgeSecondNode == secondEdgeFirstNode || firstEdgeEdgeSecondNode == secondEdgeSecondNode)
+    {
+        node = firstEdgeEdgeSecondNode;
+        return true;
+    }
+    else
+    {
+        return false;
+    }
+}
+
+void meshkernel::Mesh::FindEdge(int firstNodeIndex, int secondNodeIndex, int& edgeIndex) const
+{
+    if (firstNodeIndex < 0 || secondNodeIndex < 0)
+    {
+        throw std::invalid_argument("Mesh::FindEdge: Invalid node index.");
+    }
+
+    edgeIndex = -1;
+    for (auto n = 0; n < m_nodesNumEdges[firstNodeIndex]; n++)
+    {
+        int localEdgeIndex = m_nodesEdges[firstNodeIndex][n];
+        auto firstEdgeOtherNode = m_edges[localEdgeIndex].first + m_edges[localEdgeIndex].second - firstNodeIndex;
+        if (firstEdgeOtherNode == secondNodeIndex)
+        {
+            edgeIndex = localEdgeIndex;
+            break;
+        }
+    }
+}
+
+void meshkernel::Mesh::GetBoundingBox(Point& lowerLeft, Point& upperRight) const
+{
+
+    double minx = std::numeric_limits<double>::max();
+    double maxx = std::numeric_limits<double>::lowest();
+    double miny = std::numeric_limits<double>::max();
+    double maxy = std::numeric_limits<double>::lowest();
+    for (int n = 0; n < GetNumNodes(); n++)
+    {
+        if (m_nodes[n].IsValid())
+        {
+            minx = std::min(minx, m_nodes[n].x);
+            maxx = std::max(maxx, m_nodes[n].x);
+            miny = std::min(miny, m_nodes[n].y);
+            maxy = std::max(maxy, m_nodes[n].y);
+        }
+    }
+    lowerLeft = {minx, miny};
+    upperRight = {maxx, maxy};
+}
+
+void meshkernel::Mesh::OffsetSphericalCoordinates(double minx, double maxx)
+{
+    if (m_projection == Projections::spherical && maxx - minx > 180.0)
+    {
+        for (int n = 0; n < GetNumNodes(); ++n)
+        {
+            if (m_nodes[n].x - 360.0 >= minx)
+            {
+                m_nodes[n].x -= 360.0;
+            }
+
+            if (m_nodes[n].x < minx)
+            {
+                m_nodes[n].x += 360.0;
+            }
+        }
+    }
+}
+
+int meshkernel::Mesh::GetNodeIndex(Point point, double searchRadius)
+{
+    if (GetNumNodes() <= 0)
+    {
+        throw std::invalid_argument("Mesh::GetNodeIndex: There are no valid nodes.");
+    }
+
+    // create rtree a first time
+    if (m_nodesRTree.Empty())
+    {
+        m_nodesRTree.BuildTree(m_nodes);
+        m_nodesRTreeRequiresUpdate = false;
+    }
+
+    double const searchRadiusSquared = searchRadius * searchRadius;
+    m_nodesRTree.NearestNeighboursOnSquaredDistance(point, searchRadiusSquared);
+    auto resultSize = m_nodesRTree.GetQueryResultSize();
+
+    if (resultSize >= 1)
+    {
+        int nodeIndex = m_nodesRTree.GetQuerySampleIndex(0);
+        return nodeIndex;
+    }
+    else
+    {
+        throw AlgorithmError("Mesh::GetNodeIndex: Could not find the node index close to a point.");
+    }
+}
+
+int meshkernel::Mesh::FindEdgeCloseToAPoint(Point point)
+{
+    if (GetNumEdges() <= 0)
+    {
+        throw std::invalid_argument("Mesh::GetNodeIndex: There are no valid edges.");
+    }
+
+    if (m_edgesRTree.Empty())
+    {
+        ComputeEdgesCenters();
+        m_edgesRTree.BuildTree(m_edgesCenters);
+        m_edgesRTreeRequiresUpdate = false;
+    }
+
+    m_edgesRTree.NearestNeighbour(point);
+    auto const resultSize = m_edgesRTree.GetQueryResultSize();
+    if (resultSize >= 1)
+    {
+        int edgeIndex = m_edgesRTree.GetQuerySampleIndex(0);
+        return edgeIndex;
+    }
+    else
+    {
+        throw AlgorithmError("Mesh::FindEdgeCloseToAPoint: Could not find the closest edge to a point.");
+    }
+}
+
+void meshkernel::Mesh::MaskFaceEdgesInPolygon(const Polygons& polygons, bool invertSelection, bool includeIntersected)
+{
+    Administrate(AdministrationOptions::AdministrateMeshEdgesAndFaces);
+
+    // mark all nodes in polygon with 1
+    std::fill(m_nodeMask.begin(), m_nodeMask.end(), 0);
+    for (int n = 0; n < GetNumNodes(); ++n)
+    {
+        auto isInPolygon = polygons.IsPointInPolygon(m_nodes[n], 0);
+        if (isInPolygon)
+        {
+            m_nodeMask[n] = 1;
+        }
+    }
+
+    // mark all edges with both start end end nodes included with 1
+    std::vector<int> edgeMask(m_edges.size(), 0);
+    for (int e = 0; e < GetNumEdges(); ++e)
+    {
+        auto firstNodeIndex = m_edges[e].first;
+        auto secondNodeIndex = m_edges[e].second;
+
+        int isEdgeIncluded;
+        if (includeIntersected)
+        {
+            isEdgeIncluded = (firstNodeIndex >= 0 && m_nodeMask[firstNodeIndex] == 1 ||
+                              secondNodeIndex >= 0 && m_nodeMask[secondNodeIndex] == 1)
+                                 ? 1
+                                 : 0;
+        }
+        else
+        {
+            isEdgeIncluded = (firstNodeIndex >= 0 && m_nodeMask[firstNodeIndex] == 1 &&
+                              secondNodeIndex >= 0 && m_nodeMask[secondNodeIndex] == 1)
+                                 ? 1
+                                 : 0;
+        }
+
+        edgeMask[e] = isEdgeIncluded;
+    }
+
+    // if one edge of the face is not included do not include all the edges of that face
+    auto secondEdgeMask = edgeMask;
+    if (!includeIntersected)
+    {
+        for (int f = 0; f < GetNumFaces(); ++f)
+        {
+            bool isOneEdgeNotIncluded = false;
+            for (int n = 0; n < GetNumFaceEdges(f); ++n)
+            {
+                auto edgeIndex = m_facesEdges[f][n];
+                if (edgeIndex >= 0 && edgeMask[edgeIndex] == 0)
+                {
+                    isOneEdgeNotIncluded = true;
+                    break;
+                }
+            }
+
+            if (isOneEdgeNotIncluded)
+            {
+                for (int n = 0; n < GetNumFaceEdges(f); ++n)
+                {
+                    auto edgeIndex = m_facesEdges[f][n];
+                    if (edgeIndex >= 0)
+                    {
+                        secondEdgeMask[edgeIndex] = 0;
+                    }
+                }
+            }
+        }
+    }
+
+    // if the selection is inverted, do not delete the edges of included faces
+    if (invertSelection)
+    {
+        for (int e = 0; e < GetNumEdges(); ++e)
+        {
+            if (secondEdgeMask[e] == 0)
+            {
+                secondEdgeMask[e] = 1;
+            }
+
+            if (edgeMask[e] == 1)
+            {
+                secondEdgeMask[e] = 0;
+            }
+        }
+    }
+
+    m_edgeMask = std::move(secondEdgeMask);
+}
+
+void meshkernel::Mesh::DeleteMesh(const Polygons& polygons, int deletionOption, bool invertDeletion)
+{
+    if (deletionOption == AllVerticesInside)
+    {
+        for (int n = 0; n < GetNumNodes(); ++n)
+        {
+            auto isInPolygon = polygons.IsPointInPolygon(m_nodes[n], 0);
+            if (invertDeletion)
+            {
+                isInPolygon = !isInPolygon;
+            }
+            if (isInPolygon)
+            {
+                m_nodes[n] = {doubleMissingValue, doubleMissingValue};
+            }
+        }
+    }
+
+    if (deletionOption == FacesWithIncludedCircumcenters)
+    {
+        Administrate(AdministrationOptions::AdministrateMeshEdgesAndFaces);
+
+        for (int e = 0; e < GetNumEdges(); ++e)
+        {
+            bool allFaceCircumcentersInPolygon = true;
+
+            for (int f = 0; f < GetNumEdgesFaces(e); ++f)
+            {
+                auto faceIndex = m_edgesFaces[e][f];
+                if (faceIndex < 0)
+                {
+                    continue;
+                }
+
+                auto faceCircumcenter = m_facesCircumcenters[faceIndex];
+                auto isInPolygon = polygons.IsPointInPolygon(faceCircumcenter, 0);
+                if (invertDeletion)
+                {
+                    isInPolygon = !isInPolygon;
+                }
+                if (!isInPolygon)
+                {
+                    allFaceCircumcentersInPolygon = false;
+                    break;
+                }
+            }
+
+            // 2D edge without surrounding faces.
+            if (GetNumEdgesFaces(e) == 0)
+            {
+                auto firstNodeIndex = m_edges[e].first;
+                auto secondNodeIndex = m_edges[e].second;
+
+                if (firstNodeIndex < 0 || secondNodeIndex < 0)
+                {
+                    continue;
+                }
+
+                auto edgeCenter = (m_nodes[firstNodeIndex] + m_nodes[secondNodeIndex]) / 2.0;
+
+                allFaceCircumcentersInPolygon = polygons.IsPointInPolygon(edgeCenter, 0);
+                if (invertDeletion)
+                {
+                    allFaceCircumcentersInPolygon = !allFaceCircumcentersInPolygon;
+                }
+            }
+
+            if (allFaceCircumcentersInPolygon)
+            {
+                m_edges[e].first = -1;
+                m_edges[e].second = -1;
+            }
+        }
+    }
+
+    if (deletionOption == FacesCompletelyIncluded)
+    {
+        MaskFaceEdgesInPolygon(polygons, invertDeletion, false);
+
+        // mark the edges for deletion
+        for (int e = 0; e < GetNumEdges(); ++e)
+        {
+            if (m_edgeMask[e] == 1)
+            {
+                m_edges[e].first = -1;
+                m_edges[e].second = -1;
+            }
+        }
+    }
+
+    m_nodesRTreeRequiresUpdate = true;
+    m_edgesRTreeRequiresUpdate = true;
+
+    Administrate(AdministrationOptions::AdministrateMeshEdges);
+}
+
+void meshkernel::Mesh::MoveNode(Point newPoint, int nodeindex)
+{
+    Point nodeToMove = m_nodes[nodeindex];
+
+    auto dx = GetDx(nodeToMove, newPoint, m_projection);
+    auto dy = GetDy(nodeToMove, newPoint, m_projection);
+
+    double distanceNodeToMoveFromNewPoint = std::sqrt(dx * dx + dy * dy);
+    for (int n = 0; n < GetNumNodes(); ++n)
+    {
+        auto nodeDx = GetDx(m_nodes[n], nodeToMove, m_projection);
+        auto nodeDy = GetDy(m_nodes[n], nodeToMove, m_projection);
+        double distanceCurrentNodeFromNewPoint = std::sqrt(nodeDx * nodeDx + nodeDy * nodeDy);
+
+        double factor = 0.5 * (1.0 + std::cos(std::min(distanceCurrentNodeFromNewPoint / distanceNodeToMoveFromNewPoint, 1.0) * M_PI));
+
+        m_nodes[n].x += dx * factor;
+        m_nodes[n].y += dy * factor;
+    }
+
+    m_nodesRTreeRequiresUpdate = true;
+    m_edgesRTreeRequiresUpdate = true;
+}
+
+meshkernel::Mesh& meshkernel::Mesh::operator+=(Mesh const& rhs)
+{
+    if (m_projection != rhs.m_projection || rhs.GetNumNodes() == 0 || rhs.GetNumEdges() == 0)
+    {
+        throw std::invalid_argument("Mesh::operator+=: The two meshes cannot be added.");
+    }
+
+    int rhsNumNodes = rhs.GetNumNodes();
+    int rhsNumEdges = rhs.GetNumEdges();
+    ResizeVectorIfNeeded(GetNumEdges() + rhsNumEdges, m_edges, {intMissingValue, intMissingValue});
+    ResizeVectorIfNeeded(GetNumNodes() + rhsNumNodes, m_nodes, {doubleMissingValue, doubleMissingValue});
+
+    //copy mesh nodes
+    for (int n = GetNumNodes(); n < GetNumNodes() + rhsNumNodes; ++n)
+    {
+        const int index = n - GetNumNodes();
+        m_nodes[n] = rhs.m_nodes[index];
+    }
+
+    //copy mesh edges
+    for (int e = GetNumEdges(); e < GetNumEdges() + rhsNumEdges; ++e)
+    {
+        const int index = e - GetNumEdges();
+        m_edges[e].first = rhs.m_edges[index].first + GetNumNodes();
+        m_edges[e].second = rhs.m_edges[index].second + GetNumNodes();
+    }
+
+    m_nodesRTreeRequiresUpdate = true;
+    m_edgesRTreeRequiresUpdate = true;
+
+    Administrate(AdministrationOptions::AdministrateMeshEdgesAndFaces);
+
+    //no polygon involved, so node mask is 1 everywhere
+    m_nodeMask.resize(m_nodes.size());
+    std::fill(m_nodeMask.begin(), m_nodeMask.end(), 1);
+
+    return *this;
+}
+
+void meshkernel::Mesh::ComputeNodeMaskFromEdgeMask()
+{
+    if (m_edgeMask.size() != GetNumEdges() || m_nodeMask.size() != GetNumNodes())
+    {
+        throw std::invalid_argument("Mesh::ComputeNodeMaskFromEdgeMask:The dimension of the masks do not fit the mesh.");
+    }
+
+    // fill node mask to 0
+    std::fill(m_nodeMask.begin(), m_nodeMask.end(), 0);
+
+    // compute node mask from edge mask
+    for (int e = 0; e < GetNumEdges(); ++e)
+    {
+        if (m_edgeMask[e] != 1)
+            continue;
+
+        int firstNodeIndex = m_edges[e].first;
+        int secondNodeIndex = m_edges[e].second;
+
+        if (firstNodeIndex > 0)
+        {
+            m_nodeMask[firstNodeIndex] = 1;
+        }
+        if (secondNodeIndex > 0)
+        {
+            m_nodeMask[secondNodeIndex] = 1;
+        }
+    }
+}
+
+meshkernel::Point meshkernel::Mesh::ComputeFaceCircumenter(std::vector<Point>& polygon,
+                                                           std::vector<Point>& middlePoints,
+                                                           std::vector<Point>& normals,
+                                                           int numNodes,
+                                                           const std::vector<int>& edgesNumFaces,
+                                                           double weightCircumCenter) const
+{
+    const int maximumNumberCircumcenterIterations = 100;
+    const double eps = m_projection == Projections::cartesian ? 1e-3 : 9e-10; //111km = 0-e digit.
+
+    Point centerOfMass;
+    double area;
+    FaceAreaAndCenterOfMass(polygon, numNodes, m_projection, area, centerOfMass);
+
+    double xCenter = 0;
+    double yCenter = 0;
+    for (int n = 0; n < numNodes; n++)
+    {
+        xCenter += polygon[n].x;
+        yCenter += polygon[n].y;
+    }
+    centerOfMass.x = xCenter / numNodes;
+    centerOfMass.y = yCenter / numNodes;
+
+    // for triangles, for now assume cartesian kernel
+    meshkernel::Point result = centerOfMass;
+    if (numNodes == 3)
+    {
+        CircumcenterOfTriangle(polygon[0], polygon[1], polygon[2], m_projection, result);
+    }
+    else if (!edgesNumFaces.empty())
+    {
+        Point estimatedCircumCenter = centerOfMass;
+
+        int numValidEdges = 0;
+        for (int n = 0; n < numNodes; ++n)
+        {
+            if (edgesNumFaces[n] == 2)
+            {
+                numValidEdges++;
+            }
+        }
+
+        if (numValidEdges > 0)
+        {
+            for (int n = 0; n < numNodes; n++)
+            {
+                if (edgesNumFaces[n] == 2)
+                {
+                    int nextNode = n + 1;
+                    if (nextNode == numNodes)
+                        nextNode = 0;
+                    middlePoints[n] = (polygon[n] + polygon[nextNode]) * 0.5;
+                    NormalVector(polygon[n], polygon[nextNode], middlePoints[n], normals[n], m_projection);
+                }
+            }
+
+            Point previousCircumCenter = estimatedCircumCenter;
+            double xf = 1.0 / std::cos(degrad_hp * centerOfMass.y);
+
+            for (int iter = 0; iter < maximumNumberCircumcenterIterations; ++iter)
+            {
+                previousCircumCenter = estimatedCircumCenter;
+                for (int n = 0; n < numNodes; n++)
+                {
+                    if (edgesNumFaces[n] == 2)
+                    {
+                        double dx = GetDx(middlePoints[n], estimatedCircumCenter, m_projection);
+                        double dy = GetDy(middlePoints[n], estimatedCircumCenter, m_projection);
+                        double increment = -0.1 * DotProduct(dx, normals[n].x, dy, normals[n].y);
+                        Add(estimatedCircumCenter, normals[n], increment, xf, m_projection);
+                    }
+                }
+                if (iter > 0 &&
+                    abs(estimatedCircumCenter.x - previousCircumCenter.x) < eps &&
+                    abs(estimatedCircumCenter.y - previousCircumCenter.y) < eps)
+                {
+                    result = estimatedCircumCenter;
+                    break;
+                }
+            }
+        }
+    }
+
+    if (weightCircumCenter <= 1.0 && weightCircumCenter >= 0.0)
+    {
+        double localWeightCircumCenter = 1.0;
+        if (numNodes > 3)
+        {
+            localWeightCircumCenter = weightCircumCenter;
+        }
+
+        for (int n = 0; n < numNodes; n++)
+        {
+            polygon[n].x = localWeightCircumCenter * polygon[n].x + (1.0 - localWeightCircumCenter) * centerOfMass.x;
+            polygon[n].y = localWeightCircumCenter * polygon[n].y + (1.0 - localWeightCircumCenter) * centerOfMass.y;
+        }
+        polygon[numNodes] = polygon[0];
+
+        const auto isCircumcenterInside = IsPointInPolygonNodes(result, polygon, 0, numNodes - 1, m_projection);
+
+        if (!isCircumcenterInside)
+        {
+            for (int n = 0; n < numNodes; n++)
+            {
+                int nextNode = n + 1;
+                if (nextNode == numNodes)
+                {
+                    nextNode = 0;
+                }
+
+                Point intersection;
+                double crossProduct;
+                double firstRatio;
+                double secondRatio;
+                bool areLineCrossing = AreLinesCrossing(centerOfMass, result, polygon[n], polygon[nextNode], false, intersection, crossProduct, firstRatio, secondRatio, m_projection);
+                if (areLineCrossing)
+                {
+                    result = intersection;
+                    break;
+                }
+            }
+        }
+    }
+    return result;
+}
+
+void meshkernel::Mesh::ComputeNodeNeighbours()
+{
+    m_maxNumNeighbours = *(std::max_element(m_nodesNumEdges.begin(), m_nodesNumEdges.end()));
+    m_maxNumNeighbours += 1;
+
+    m_nodesNodes.resize(GetNumNodes(), std::vector<int>(m_maxNumNeighbours, intMissingValue));
+    //for each node, determine the neighbouring nodes
+    for (auto n = 0; n < GetNumNodes(); n++)
+    {
+        for (auto nn = 0; nn < m_nodesNumEdges[n]; nn++)
+        {
+            Edge edge = m_edges[m_nodesEdges[n][nn]];
+            m_nodesNodes[n][nn] = edge.first + edge.second - n;
+        }
+    }
+}
+
+void meshkernel::Mesh::GetOrthogonality(double* orthogonality)
+{
+    for (int e = 0; e < GetNumEdges(); e++)
+    {
+        orthogonality[e] = doubleMissingValue;
+        int firstVertex = m_edges[e].first;
+        int secondVertex = m_edges[e].second;
+
+        if (firstVertex != 0 && secondVertex != 0 && e < GetNumEdges() && m_edgesNumFaces[e] == 2)
+        {
+            orthogonality[e] = NormalizedInnerProductTwoSegments(m_nodes[firstVertex],
+                                                                 m_nodes[secondVertex],
+                                                                 m_facesCircumcenters[m_edgesFaces[e][0]],
+                                                                 m_facesCircumcenters[m_edgesFaces[e][1]],
+                                                                 m_projection);
+            if (orthogonality[e] != doubleMissingValue)
+            {
+                orthogonality[e] = std::abs(orthogonality[e]);
+            }
+        }
+    }
+}
+
+void meshkernel::Mesh::GetSmoothness(double* smoothness)
+{
+    for (int e = 0; e < GetNumEdges(); e++)
+    {
+        smoothness[e] = doubleMissingValue;
+        int firstVertex = m_edges[e].first;
+        int secondVertex = m_edges[e].second;
+
+        if (firstVertex != 0 && secondVertex != 0 && e < GetNumEdges() && m_edgesNumFaces[e] == 2)
+        {
+            const auto leftFace = m_edgesFaces[e][0];
+            const auto rightFace = m_edgesFaces[e][1];
+            const auto leftFaceArea = m_faceArea[leftFace];
+            const auto rightFaceArea = m_faceArea[rightFace];
+
+            if (leftFaceArea < minimumCellArea || rightFaceArea < minimumCellArea)
+            {
+                smoothness[e] = rightFaceArea / leftFaceArea;
+            }
+            if (smoothness[e] < 1.0)
+            {
+                smoothness[e] = 1.0 / smoothness[e];
+            }
+        }
+    }
+}
+
+void meshkernel::Mesh::GetAspectRatios(std::vector<double>& aspectRatios)
+{
+    std::vector<std::vector<double>> averageEdgesLength(GetNumEdges(), std::vector<double>(2, doubleMissingValue));
+    std::vector<double> averageFlowEdgesLength(GetNumEdges(), doubleMissingValue);
+    std::vector<bool> curvilinearGridIndicator(GetNumNodes(), true);
+    std::vector<double> edgesLength(GetNumEdges(), 0.0);
+    aspectRatios.resize(GetNumEdges(), 0.0);
+
+    for (auto e = 0; e < GetNumEdges(); e++)
+    {
+        auto first = m_edges[e].first;
+        auto second = m_edges[e].second;
+
+        if (first == second)
+            continue;
+        double edgeLength = Distance(m_nodes[first], m_nodes[second], m_projection);
+        edgesLength[e] = edgeLength;
+
+        Point leftCenter;
+        Point rightCenter;
+        if (m_edgesNumFaces[e] > 0)
+        {
+            leftCenter = m_facesCircumcenters[m_edgesFaces[e][0]];
+        }
+        else
+        {
+            leftCenter = m_nodes[first];
+        }
+
+        //find right cell center, if it exists
+        if (m_edgesNumFaces[e] == 2)
+        {
+            rightCenter = m_facesCircumcenters[m_edgesFaces[e][1]];
+        }
+        else
+        {
+            //otherwise, make ghost node by imposing boundary condition
+            double dinry = InnerProductTwoSegments(m_nodes[first], m_nodes[second], m_nodes[first], leftCenter, m_projection);
+            dinry = dinry / std::max(edgeLength * edgeLength, minimumEdgeLength);
+
+            double x0_bc = (1.0 - dinry) * m_nodes[first].x + dinry * m_nodes[second].x;
+            double y0_bc = (1.0 - dinry) * m_nodes[first].y + dinry * m_nodes[second].y;
+            rightCenter.x = 2.0 * x0_bc - leftCenter.x;
+            rightCenter.y = 2.0 * y0_bc - leftCenter.y;
+        }
+
+        averageFlowEdgesLength[e] = Distance(leftCenter, rightCenter, m_projection);
+    }
+
+    // Compute normal length
+    for (int f = 0; f < GetNumFaces(); f++)
+    {
+        auto numberOfFaceNodes = GetNumFaceEdges(f);
+        if (numberOfFaceNodes < 3)
+            continue;
+
+        for (int n = 0; n < numberOfFaceNodes; n++)
+        {
+            if (numberOfFaceNodes != 4)
+                curvilinearGridIndicator[m_facesNodes[f][n]] = false;
+            auto edgeIndex = m_facesEdges[f][n];
+
+            if (m_edgesNumFaces[edgeIndex] < 1)
+                continue;
+
+            //get the other links in the right numbering
+            //TODO: ask why only 3 are requested, why an average length stored in averageEdgesLength is needed?
+            //int kkm1 = n - 1; if (kkm1 < 0) kkm1 = kkm1 + numberOfFaceNodes;
+            //int kkp1 = n + 1; if (kkp1 >= numberOfFaceNodes) kkp1 = kkp1 - numberOfFaceNodes;
+            //
+            //std::size_t klinkm1 = m_facesEdges[f][kkm1];
+            //std::size_t klinkp1 = m_facesEdges[f][kkp1];
+
+            double edgeLength = edgesLength[edgeIndex];
+            if (edgeLength != 0.0)
+            {
+                aspectRatios[edgeIndex] = averageFlowEdgesLength[edgeIndex] / edgeLength;
+            }
+
+            //quads
+            if (numberOfFaceNodes == 4)
+            {
+                int kkp2 = n + 2;
+                if (kkp2 >= numberOfFaceNodes)
+                    kkp2 = kkp2 - numberOfFaceNodes;
+                auto klinkp2 = m_facesEdges[f][kkp2];
+                edgeLength = 0.5 * (edgesLength[edgeIndex] + edgesLength[klinkp2]);
+            }
+
+            if (averageEdgesLength[edgeIndex][0] == doubleMissingValue)
+            {
+                averageEdgesLength[edgeIndex][0] = edgeLength;
+            }
+            else
+            {
+                averageEdgesLength[edgeIndex][1] = edgeLength;
+            }
+        }
+    }
+
+    if (curvilinearToOrthogonalRatio == 1.0)
+        return;
+
+    for (auto e = 0; e < GetNumEdges(); e++)
+    {
+        auto first = m_edges[e].first;
+        auto second = m_edges[e].second;
+
+        if (first < 0 || second < 0)
+            continue;
+        if (m_edgesNumFaces[e] < 1)
+            continue;
+        // Consider only quads
+        if (!curvilinearGridIndicator[first] || !curvilinearGridIndicator[second])
+            continue;
+
+        if (m_edgesNumFaces[e] == 1)
+        {
+            if (averageEdgesLength[e][0] != 0.0 && averageEdgesLength[e][0] != doubleMissingValue)
+            {
+                aspectRatios[e] = averageFlowEdgesLength[e] / averageEdgesLength[e][0];
+            }
+        }
+        else
+        {
+            if (averageEdgesLength[e][0] != 0.0 && averageEdgesLength[e][1] != 0.0 &&
+                averageEdgesLength[e][0] != doubleMissingValue && averageEdgesLength[e][1] != doubleMissingValue)
+            {
+                aspectRatios[e] = curvilinearToOrthogonalRatio * aspectRatios[e] +
+                                  (1.0 - curvilinearToOrthogonalRatio) * averageFlowEdgesLength[e] / (0.5 * (averageEdgesLength[e][0] + averageEdgesLength[e][1]));
+            }
+        }
+    }
+}
+
+void meshkernel::Mesh::TriangulateFaces()
+{
+    for (int i = 0; i < GetNumFaces(); i++)
+    {
+        const auto NumEdges = GetNumFaceEdges(i);
+
+        if (NumEdges < 4)
+        {
+            continue;
+        }
+
+        int indexFirstNode = m_facesNodes[i][0];
+        for (int j = 2; j < NumEdges - 1; j++)
+        {
+            const auto nodeIndex = m_facesNodes[i][j];
+            int newEdgeIndex;
+            ConnectNodes(indexFirstNode, nodeIndex, newEdgeIndex);
+        }
+    }
+
+    m_edgesRTreeRequiresUpdate = true;
+}
+
+bool meshkernel::Mesh::MakeDualFace(int node, double enlargmentFactor, std::vector<Point>& dualFace)
+{
+
+    std::vector<int> sortedFacesIndices;
+    SortedFacesAroundNode(node, sortedFacesIndices);
+    const auto numEdges = m_nodesNumEdges[node];
+    dualFace.reserve(maximumNumberOfEdgesPerNode);
+    dualFace.clear();
+
+    for (int e = 0; e < numEdges; ++e)
+    {
+        const auto edgeIndex = m_nodesEdges[node][e];
+        auto edgeCenter = m_edgesCenters[edgeIndex];
+
+        if (m_projection == Projections::spherical)
+        {
+            const auto firstNodeIndex = m_edges[edgeIndex].first;
+            const auto secondNodeIndex = m_edges[edgeIndex].second;
+
+            if (firstNodeIndex >= 0 && secondNodeIndex >= 0)
+            {
+                const auto diff = m_nodes[firstNodeIndex].x - m_nodes[secondNodeIndex].x;
+
+                if (diff > 180.0)
+                {
+                    edgeCenter.x = edgeCenter.x - 180.0;
+                }
+                if (diff < -180.0)
+                {
+                    edgeCenter.x = edgeCenter.x + 180.0;
+                }
+            }
+        }
+        dualFace.push_back(edgeCenter);
+
+        const auto faceIndex = sortedFacesIndices[e];
+        if (faceIndex >= 0)
+        {
+            dualFace.push_back(m_facesMassCenters[faceIndex]);
+        }
+        else
+        {
+            dualFace.push_back(m_nodes[node]);
+        }
+    }
+    dualFace.push_back(dualFace[0]);
+
+    // now we can compute the mass center of the dual face
+    double area;
+    Point centerOfMass;
+    FaceAreaAndCenterOfMass(dualFace, int(dualFace.size() - 1), m_projection, area, centerOfMass);
+
+    if (m_projection == Projections::spherical)
+    {
+        if (centerOfMass.x - m_nodes[node].x > 180.0)
+        {
+            centerOfMass.x -= 360.0;
+        }
+        if (centerOfMass.x - m_nodes[node].x < 180.0)
+        {
+            centerOfMass.x += 360.0;
+        }
+    }
+
+    for (auto& v : dualFace)
+    {
+        v = centerOfMass + (v - centerOfMass) * enlargmentFactor;
+    }
+
+    return true;
+}
+
+bool meshkernel::Mesh::SortedFacesAroundNode(int node, std::vector<int>& result) const
+{
+
+    const auto numEdges = m_nodesNumEdges[node];
+    result.clear();
+    for (int e = 0; e < numEdges; ++e)
+    {
+        const auto firstEdge = m_nodesEdges[node][e];
+
+        // no faces for this edge
+        if (m_edgesNumFaces[firstEdge] <= 0)
+        {
+            continue;
+        }
+
+        auto const ee = NextCircularForwardIndex(e, numEdges);
+        const auto secondEdge = m_nodesEdges[node][ee];
+        const auto firstFace = m_edgesFaces[firstEdge][0];
+
+        int secondFace = -1;
+        if (m_edgesNumFaces[firstEdge] > 1)
+        {
+            secondFace = m_edgesFaces[firstEdge][1];
+        }
+
+        // check if the first face contains the first edge
+        int firstEdgeIndexInFirstFace = 0;
+        for (int n = 0; n < m_numFacesNodes[firstFace]; ++n)
+        {
+            if (m_facesEdges[firstFace][n] == firstEdge)
+            {
+                firstEdgeIndexInFirstFace = n;
+                break;
+            }
+        }
+
+        // check if previous edge in firstFace is secondEdge (so at least two edges share the same edge)
+        auto const secondEdgeindexInFirstFace = NextCircularBackwardIndex(firstEdgeIndexInFirstFace, m_numFacesNodes[firstFace]);
+
+        if (m_facesEdges[firstFace][secondEdgeindexInFirstFace] == secondEdge)
+        {
+            result.push_back(firstFace);
+        }
+        else
+        {
+            result.push_back(secondFace);
+        }
+    }
+
+    return true;
+}