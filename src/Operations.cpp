--- conflicted
+++ resolved
@@ -485,11 +485,6 @@
         return {doubleMissingValue, doubleMissingValue};
     }
 
-<<<<<<< HEAD
-    Point NormalVector(const Point& firstPoint, const Point& secondPoint, const Point& insidePoint, const Projection& projection)
-    {
-        Point result;
-=======
     Point NormalVector(Point firstPoint, Point secondPoint, Point insidePoint, Projection projection)
     {
         if (!firstPoint.IsValid() || !secondPoint.IsValid())
@@ -497,7 +492,6 @@
             return {doubleMissingValue, doubleMissingValue};
         }
 
->>>>>>> 1b598a22
         if (projection == Projection::sphericalAccurate)
         {
             const Cartesian3DPoint firstPointCartesianCoordinates{SphericalToCartesian3D(firstPoint)};
@@ -541,11 +535,7 @@
             }
             return result;
         }
-<<<<<<< HEAD
-        return result;
-=======
         return {doubleMissingValue, doubleMissingValue};
->>>>>>> 1b598a22
     }
 
     void TransformGlobalVectorToLocal(const Point& reference, const Point& globalCoordinates, const Point& globalComponents, Projection projection, Point& localComponents)
@@ -729,10 +719,7 @@
         }
         if (projection == Projection::spherical || projection == Projection::sphericalAccurate)
         {
-<<<<<<< HEAD
-=======
             const double xf = 1.0 / std::cos(degrad_hp * referencePoint.y);
->>>>>>> 1b598a22
             const double convertedIncrement = raddeg_hp * increment / earth_radius;
             point.x = point.x + normal.x * convertedIncrement * xf;
             point.y = point.y + normal.y * convertedIncrement;
