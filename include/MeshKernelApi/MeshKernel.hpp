--- conflicted
+++ resolved
@@ -468,17 +468,10 @@
                                                                const InterpolationParameters& interpolationParameters);
 
         /// @brief Finds the node index closest to the input point
-<<<<<<< HEAD
-        /// @param[in] meshKernelId The id of the mesh state
+        /// @param[in] meshKernelId   The id of the mesh state
         /// @param[in] geometryListIn The input point from where starting the search
-        /// @param[in] searchRadius The search radius to use for the search
-        /// @param[out] nodeIndex The index of the found node
-=======
-        /// @param[in]  meshKernelId   The id of the mesh state
-        /// @param[in]  geometryListIn The input point
-        /// @param[in]  searchRadius   The search radius
-        /// @param[out] nodeIndex      The index of the closest node
->>>>>>> 18acc358
+        /// @param[in] searchRadius   The search radius to use for the search
+        /// @param[out] nodeIndex     The index of the found node
         /// @returns Error code
         MKERNEL_API int mkernel_get_node_index_mesh2d(int meshKernelId,
                                                       const GeometryList& geometryListIn,
