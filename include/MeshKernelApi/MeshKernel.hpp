--- conflicted
+++ resolved
@@ -360,17 +360,10 @@
         /// @param[in] inside Count nodes indices inside (1) or outside (0) the polygon
         /// @param[out] selectedNodes The selected nodes indices
         /// @returns Error code
-<<<<<<< HEAD
-        MKERNEL_API int mkernel_nodes_in_polygons(int meshKernelId,
-                                                  const GeometryList& geometryListIn,
-                                                  int inside,
-                                                  int** selectedNodes);
-=======
         MKERNEL_API int mkernel_get_nodes_in_polygons(int meshKernelId,
                                                       const GeometryList& geometryListIn,
                                                       int inside,
                                                       int** selectedNodes);
->>>>>>> bd688e2a
 
         /// @brief Counts the number of selected mesh node indices
         /// @param[in] meshKernelId The id of the mesh state
