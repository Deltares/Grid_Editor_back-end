--- conflicted
+++ resolved
@@ -161,126 +161,49 @@
         /// @brief Finds the edge nodes closest to a point
         ///
         /// \image html LandBoundaryStartEndNodes_step3.jpg  "Find the start and end mesh nodes of the land boundary on the mesh."
-<<<<<<< HEAD
         /// @param[in] edge The edge index
         /// @param[in] point The point to inquire
         size_t FindStartEndMeshNodesFromEdges(size_t edge, Point point) const;
 
         /// @brief Connect mesh nodes close to the landboundaryIndex using Dijkstra's algorithm
-        /// @brief[in] landboundaryIndex The index of a valid landboundary
-        /// @brief[in] startMeshNode the starting point
+        /// @param[in] landboundaryIndex The index of a valid landboundary
+        /// @param[in] startMeshNode the starting point
         /// @returns A vector of connected edge indices for each node
         std::vector<size_t> ShortestPath(size_t landboundaryIndex, size_t startMeshNode);
 
         /// @brief Compute the nearest land boundary segment (toland)
         /// @param[in] landBoundaryIndex The land boundary index
+        /// @param[in] node The node
         /// @returns A tuple containing the distance of the node from the land boundary, the projected node on the land boundary, the closest land boundary node,
         /// The length of the segment from the starting point to the projected point expressed as an edge ratio
         std::tuple<double, Point, size_t, double> NearestLandBoundarySegment(int landBoundaryIndex, const Point& node);
 
-        std::shared_ptr<Mesh2D> m_mesh;                         // A pointer to mesh
-        std::shared_ptr<Polygons> m_polygons;                   // A pointer to polygons
-        std::vector<Point> m_nodes;                             // XLAN, YLAN, ZLAN
-        std::vector<Point> m_polygonNodesCache;                 // array of points (e.g. points of a face)
-        std::vector<std::vector<size_t>> m_validLandBoundaries; // lanseg_startend
-        std::vector<std::vector<double>> m_nodesLand;           // node to land boundary segment mapping
-        std::vector<size_t> m_nodeFaceIndices;                  // For each node, the indices of the faces including them
-
-        std::vector<size_t> m_nodeMask; // nodemask, masking the net nodes
-        std::vector<bool> m_faceMask;   // masking faces
-        std::vector<size_t> m_edgeMask; // masking edges
-
-        bool m_landMask = true;
-        bool m_addLandboundaries = true;
+        std::shared_ptr<Mesh2D> m_mesh;                         //< A pointer to mesh
+        std::shared_ptr<Polygons> m_polygons;                   //< A pointer to polygons
+        std::vector<Point> m_nodes;                             //< XLAN, YLAN, ZLAN
+        std::vector<Point> m_polygonNodesCache;                 //< array of points (e.g. points of a face)
+        std::vector<std::vector<size_t>> m_validLandBoundaries; //< lanseg_startend
+        std::vector<std::vector<double>> m_nodesLand;           //< node to land boundary segment mapping
+        std::vector<size_t> m_nodeFaceIndices;                  //< For each node, the indices of the faces including them
+
+        std::vector<size_t> m_nodeMask; //< nodemask, masking the net nodes
+        std::vector<bool> m_faceMask;   //< masking faces
+        std::vector<size_t> m_edgeMask; //< masking edges
+
+        bool m_landMask = true;          //< Land mask
+        bool m_addLandboundaries = true; //< Whether to add land boundaries
 
         // caches
-        std::vector<double> m_nodesMinDistances; // the minimum distances to land boundaries
+        std::vector<double> m_nodesMinDistances; //< the minimum distances to land boundaries
 
         // Parameters
-        const double m_closeToLandBoundaryFactor = 5.0; // close - to - landboundary tolerance, measured in number of meshwidths
-        const double m_closeWholeMeshFactor = 1.0;      // close - to - landboundary tolerance, measured in number of meshwidths
-        const double m_minDistanceFromLandFactor = 2.0;
-        double m_closeFactor = 5.0;
+        const double m_closeToLandBoundaryFactor = 5.0; //< close - to - landboundary tolerance, measured in number of meshwidths
+        const double m_closeWholeMeshFactor = 1.0;      //< close - to - landboundary tolerance, measured in number of meshwidths
+        const double m_minDistanceFromLandFactor = 2.0; //< Minimal distance from land factor
+        double m_closeFactor = 5.0;                     //< Close factor
 
         //findOnlyOuterMeshBoundary
         bool m_findOnlyOuterMeshBoundary = false;
-=======
-        void FindStartEndMeshNodesFromEdges(size_t startEdge,
-                                            size_t endEdge,
-                                            Point startPoint,
-                                            Point endPoint,
-                                            size_t& startMeshNode,
-                                            size_t& endMeshNode) const;
-
-        /// @brief Connect mesh nodes starting from startMeshNode, using Dijkstra's shortest path algorithm.
-        /// The distance of each edge is the edge length multiplied by the distance from the land boundary
-        /// @brief mesh
-        /// @brief polygons
-        /// @brief landBoundarySegment
-        /// @brief startLandBoundaryIndex
-        /// @brief endLandBoundaryIndex
-        /// @brief startMeshNode
-        /// @brief meshBoundOnly
-        /// @brief connectedNodes
-        /// @returns
-        void ShortestPath(size_t landBoundarySegment,
-                          size_t startLandBoundaryIndex,
-                          size_t endLandBoundaryIndex,
-                          size_t startMeshNode,
-                          bool meshBoundOnly,
-                          std::vector<size_t>& connectedNodes);
-
-        /// @brief Compute the nearest node on the land boundary (toland)
-        /// @param projection
-        /// @param node
-        /// @param startLandBoundaryIndex
-        /// @param endLandBoundaryIndex
-        /// @param minimumDistance
-        /// @param pointOnLandBoundary
-        /// @param nearestLandBoundaryNodeIndex
-        /// @param edgeRatio
-        void NearestLandBoundaryNode(const Projection& projection,
-                                     const Point& node,
-                                     size_t startLandBoundaryIndex,
-                                     size_t endLandBoundaryIndex,
-                                     double& minimumDistance,
-                                     Point& pointOnLandBoundary,
-                                     size_t& nearestLandBoundaryNodeIndex,
-                                     double& edgeRatio);
-
-        /// @brief (cellcrossedbyland)
-        /// @param face
-        /// @param startLandBoundaryIndex
-        /// @param endLandBoundaryIndex
-        [[nodiscard]] bool IsFaceCrossedByLandBoundaries(size_t face,
-                                                         size_t startLandBoundaryIndex,
-                                                         size_t endLandBoundaryIndex);
-
-        std::shared_ptr<Mesh2D> m_mesh;                    ///< A pointer to mesh
-        std::shared_ptr<Polygons> m_polygons;              ///< A pointer to polygons
-        std::vector<Point> m_nodes;                        ///< XLAN, YLAN, ZLAN
-        std::vector<Point> m_polygonNodesCache;            ///< array of points (e.g. points of a face)
-        std::vector<std::vector<size_t>> m_segmentIndices; ///< lanseg_startend
-        std::vector<std::vector<double>> m_nodesLand;      ///< node to land boundary segment mapping
-
-        std::vector<size_t> m_nodeMask; ///< nodemask, masking the net nodes
-        std::vector<size_t> m_faceMask; ///< masking faces
-        std::vector<size_t> m_edgeMask; ///< masking edges
-
-        bool m_landMask = true;          ///< Whether land masks were given
-        bool m_addLandboundaries = true; ///< Whether to add land boundaries
-        size_t m_numFacesMasked = 0;     ///< Number of masked faces
-        size_t m_maskDepth = 0;          ///< Mask depth
-
-        // caches
-        std::vector<double> m_nodesMinDistances; ///< Min distances of nodes
-
-        // Parameters
-        const double m_closeToLandBoundaryFactor = 5.0; ///< close - to - landboundary tolerance, measured in number of meshwidths
-        const double m_closeWholeMeshFactor = 1.0;      ///< close - to - landboundary tolerance, measured in number of meshwidths
-        const double m_minDistanceFromLandFactor = 2.0; ///< Minimum distance from land factor
-        double m_closeFactor = 5.0;                     ///< Factor to determine minimal distance from mesh nodes
->>>>>>> 02e4e275
     };
 
 } // namespace meshkernel