--- conflicted
+++ resolved
@@ -361,11 +361,8 @@
     /// @param[in] thirdNode The third triangle node
     /// @param[in] projection The coordinate system projection
     /// @return The resulting circumcenter
-<<<<<<< HEAD
-    [[nodiscard]] Point CircumcenterOfTriangle(const Point& firstVertex, const Point& secondVertex, const Point& thirdVertex, const Projection& projection);
-=======
-    [[nodiscard]] Point CircumcenterOfTriangle(Point firstNode, Point secondNode, Point thirdNode, Projection projection);
->>>>>>> e4669f1e
+    [[nodiscard]] Point CircumcenterOfTriangle(const Point& firstNode, const Point& secondNode, const Point& thirdNode, const Projection& projection);
+
 
     /// @brief Determines if two segments are crossing (cross, cross3D)
     /// @param[in] firstSegmentFistPoint The first point of the first segment
