--- conflicted
+++ resolved
@@ -54,7 +54,6 @@
         /// @param[in] oneDNodeMask The mask used for masking 1d nodes
         Contacts(std::shared_ptr<Mesh1D> mesh1d, std::shared_ptr<Mesh2D> mesh2d, const std::vector<bool>& oneDNodeMask);
 
-<<<<<<< HEAD
         /// @brief Computes 1d-2d connections, where every single 1d node is connected to one 2d face circumcenter (ggeo_make1D2Dinternalnetlinks_dll)
         ///
         /// Each non-boundary 1d node is connected to single 2d face.
@@ -70,15 +69,10 @@
         /// for example when the 1d part represents a river and the 2d part the river banks.
         /// The 1d nodes overlapping the 2d mesh are directly connected to the face including them.
         /// \image html ComputeSingleConnections.jpg  "1d mesh connecting to 2d mesh using the ComputeSingleConnections algorithm. Connections are shown in red."
-=======
-        /// @brief Computes 1d-2d connections, where every single 1d node is connected to one 2d face circumcenter. (ggeo_make1D2Dinternalnetlinks_dll)
-        ///        All 1d nodes are taken into account, independent if they are within a 2d face or not.
->>>>>>> 7823c544
         /// @param[in] polygons The polygons where the 1d-2d connections are generated
         void ComputeSingleConnections(const Polygons& polygons);
 
         /// @brief Computes 1d-2d connections, where a single 1d node is connected to multiple 2d face circumcenters (ggeo_make1D2Dembeddedlinks_dll)
-<<<<<<< HEAD
         ///
         /// Each internal 1d node is connected to multiple 2d faces.
         /// This type of connections should be used when the lengths of the 1d mesh edges are considerably larger
@@ -91,10 +85,6 @@
         /// and the closest 1d node composing the current 1d edge (i.e. n or n+1).
         /// The procedure is repeated for each 1d node.
         /// \image html ComputeMultipleConnections.jpg  "1d mesh connecting to 2d mesh using the ComputeMultipleConnections algorithm. Connections are shown in red."
-=======
-        ///        1d edges are typically overlapping the 2d mesh, and potentially more than one 1d-2d connection per 1d mesh node is created.
-        ///        Only 1d nodes which are inside a 2d face is taken into account.
->>>>>>> 7823c544
         void ComputeMultipleConnections();
 
         /// @brief Computes 1d-2d connections, where a 1d node is connected to the closest polygon (ggeo_make1D2Droofgutterpipes_dll)
