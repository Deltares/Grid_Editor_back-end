//---- GPL ---------------------------------------------------------------------
//
// Copyright (C)  Stichting Deltares, 2011-2020.
//
// This program is free software: you can redistribute it and/or modify
// it under the terms of the GNU General Public License as published by
// the Free Software Foundation version 3.
//
// This program is distributed in the hope that it will be useful,
// but WITHOUT ANY WARRANTY; without even the implied warranty of
// MERCHANTABILITY or FITNESS FOR A PARTICULAR PURPOSE.  See the
// GNU General Public License for more details.
//
// You should have received a copy of the GNU General Public License
// along with this program.  If not, see <http://www.gnu.org/licenses/>.
//
// contact: delft3d.support@deltares.nl
// Stichting Deltares
// P.O. Box 177
// 2600 MH Delft, The Netherlands
//
// All indications and logos of, and references to, "Delft3D" and "Deltares"
// are registered trademarks of Stichting Deltares, and remain the property of
// Stichting Deltares. All rights reserved.
//
//------------------------------------------------------------------------------

#pragma once

#include <MeshKernel/Mesh1D.hpp>
#include <MeshKernel/Mesh2D.hpp>

#include <memory>
#include <vector>

/// \namespace meshkernel
/// @brief Contains the logic of the C++ static library
namespace meshkernel
{
    /// @brief A class describing an 1d-2d contacts
    ///
    /// The responsibility of the Contacts class is connecting a 1d mesh to a 2d mesh.
    /// The class has a reference to the Mesh1D and the Mesh2D instances that will be connected.
    /// A connection is defined by the indices of the connected 1d node and 2d face.
    class Contacts
    {
    public:
        /// @brief Default constructor
        Contacts() = default;

        /// @brief Constructor taking the 1d and 2d meshes to connect
        /// @param[in] mesh1d The mesh1d to connect
        /// @param[in] mesh2d The mesh2d to connect
        /// @param[in] oneDNodeMask The mask used for masking 1d nodes
        Contacts(std::shared_ptr<Mesh1D> mesh1d, std::shared_ptr<Mesh2D> mesh2d, const std::vector<bool>& oneDNodeMask);

        /// @brief Computes 1d-2d connections, where every single 1d node is connected to one 2d face circumcenter (ggeo_make1D2Dinternalnetlinks_dll)
        ///
        /// Each non-boundary 1d node is connected to single 2d face.
        /// The figure below shows two 2d meshes, a 1d mesh between them, and the 1d-2d connections (in red).
        /// The boundary nodes of the 1d mesh (those sharing only one 1d edge) are not connected to any 2d face.
        /// For the 1d nodes not overlapping a 2d mesh, a ray starting from the current node n is computed (dashed blue ray).
        /// This ray is normal to the segment connecting the previous (n-1) and next one 1d node (n+1),
        /// the connecting segment is shown with a green dashed line.
        /// The ray is extended for 5 times the length of the connecting segment.
        /// The current 1d node is connected to the first boundary 2d face crossing the ray,
        /// first in the left direction and then in the right direction.
        /// By doing so a 1d mesh can be connected on the left and right sides of a mesh 2d boundary,
        /// for example when the 1d part represents a river and the 2d part the river banks.
        /// The 1d nodes overlapping the 2d mesh are directly connected to the face including them.
        /// \image html ComputeSingleConnections.jpg  "1d mesh connecting to 2d mesh using the ComputeSingleConnections algorithm. Connections are shown in red."
        /// @param[in] polygons The polygons selecting the area where the 1d-2d connections will be generated.
        void ComputeSingleConnections(const Polygons& polygons);

        /// @brief Computes 1d-2d connections, where a single 1d node is connected to multiple 2d face circumcenters (ggeo_make1D2Dembeddedlinks_dll)
        ///
        /// Each internal 1d node is connected to multiple 2d faces.
        /// This type of connections should be used when the lengths of the 1d mesh edges are considerably larger
        /// than the 2d mesh edges and generating a single connection for each 1d node is not representative.
        /// In this algorithm, only the internal 1d nodes are connected.
        /// The following figure shows a 1d mesh overlapping a 2d mesh.
        /// For the node n, the closest 2d faces within a search radius are found
        /// and it is determined if those faces cross are crossed by the current 1d edge starting at node n and ending at and n+1.
        /// If the answer is positive, a connection is generated between the face
        /// and the closest 1d node composing the current 1d edge (i.e. n or n+1).
        /// The procedure is repeated for each 1d node.
        /// \image html ComputeMultipleConnections.jpg  "1d mesh connecting to 2d mesh using the ComputeMultipleConnections algorithm. Connections are shown in red."
        void ComputeMultipleConnections();

        /// @brief Computes 1d-2d connections, where a 2d face per polygon is connected to the closest 1d node (ggeo_make1D2Droofgutterpipes_dll)
        ///
        /// The algorithms works as follows:
        /// - Find the 2d face within each polygon closest to a 1d node.
        /// - Per polygon create one connection from the 2d circumcenters to the 1d node.
        /// \image html ComputeConnectionsWithPolygons.svg  "1d mesh connecting to 2d mesh using the ComputeConnectionsWithPolygons algorithm. Connections are shown in red. Polygons in green."
        /// @param[in] polygons The polygons to connect (Polygons class can have multiple polygons)
        void ComputeConnectionsWithPolygons(const Polygons& polygons);

        /// @brief Computes 1d-2d connections, where 1d nodes are connected to the 2d faces mass centers containing the input point (ggeo_make1D2Dstreetinletpipes_dll)
<<<<<<< HEAD
=======
        ///
        /// With this algorithm, each 2d face containing a point is connected to the 1d node closest to point itself.
        /// The search of the 2d faces and the closest 1d nodes uses RTrees.
>>>>>>> ae60eb9c
        /// @param[in] points The points to connect
        /// \image html ComputeConnectionsWithPoints.jpg  "2d faces containing the input points connecting to the 1d mesh. Connections are shown in red and the input points in blue."
        void ComputeConnectionsWithPoints(const std::vector<Point>& points);

        /// @brief Computes 1d-2d connections, where 1d nodes are connected to the closest 2d faces at the boundary (ggeo_make1D2DRiverLinks_dll)
        ///
        /// The algorithms works as follows:
        /// - For each oned node, find the closest 2d boundary faces within the search radius.
        /// - If a boundary face can be connected to multiple oned nodes, choose the closest one.
        /// - Generate the 1d-2d connections.
        /// \image html ComputeBoundaryConnections.jpg  "1d mesh connecting to 2d mesh using the ComputeBoundaryConnections algorithm. Connections are shown in red.
        /// The mesh 2d boundary faces are connected to the closest 1d nodes."
        /// @param[in] polygons The polygons selecting the area where the 1d-2d connections will be generated.
        /// @param[in] searchRadius The radius used for searching neighboring faces, if equal to sizetMissing value, the search radius will be calculated internally.
        void ComputeBoundaryConnections(const Polygons& polygons, double searchRadius);

        std::vector<size_t> m_mesh2dIndices; ///< The indices of the connected 2-d faces
        std::vector<size_t> m_mesh1dIndices; ///< The indices of the connected 1-d nodes

    private:
        /// @brief Asserts if a connection is crossing a 1d mesh edge
        /// @param[in] node The 1d node index (start of the connection)
        /// @param[in] face The 2d face index (end of the connection)
        /// @return True if the connection is crossing a 1d mesh edge
        [[nodiscard]] bool IsConnectionIntersectingMesh1d(size_t node, size_t face) const;

        /// @brief Asserts if a connection is crossing an existing connection
        /// @param[in] node The 1d node index (start of the connection)
        /// @param[in] face The 2d face index (end of the connection)
        /// @return True if the connection is crossing an existing connection
        [[nodiscard]] bool IsContactIntersectingContact(size_t node, size_t face) const;

        std::shared_ptr<Mesh1D> m_mesh1d; ///< The 1-d mesh to connect
        std::shared_ptr<Mesh2D> m_mesh2d; ///< The 2-d mesh to connect
        std::vector<bool> m_oneDNodeMask; ///< The mask to apply to 1d nodes (true = connect node, false = do not generate contacts)

        /// @brief Connect a 1d node with the face crossed by the projected normal originating from the node itself
        /// @param[in] node The 1d node index
        /// @param[in] distanceFactor The factor determining the length and the direction of the projected normal (positive right normal, negative left normal)
        void Connect1dNodesWithCrossingFaces(size_t node, double distanceFactor);
    };
} // namespace meshkernel<|MERGE_RESOLUTION|>--- conflicted
+++ resolved
@@ -97,12 +97,9 @@
         void ComputeConnectionsWithPolygons(const Polygons& polygons);
 
         /// @brief Computes 1d-2d connections, where 1d nodes are connected to the 2d faces mass centers containing the input point (ggeo_make1D2Dstreetinletpipes_dll)
-<<<<<<< HEAD
-=======
         ///
         /// With this algorithm, each 2d face containing a point is connected to the 1d node closest to point itself.
         /// The search of the 2d faces and the closest 1d nodes uses RTrees.
->>>>>>> ae60eb9c
         /// @param[in] points The points to connect
         /// \image html ComputeConnectionsWithPoints.jpg  "2d faces containing the input points connecting to the 1d mesh. Connections are shown in red and the input points in blue."
         void ComputeConnectionsWithPoints(const std::vector<Point>& points);
